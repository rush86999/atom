--- conflicted
+++ resolved
@@ -211,8 +211,6 @@
                 cost_per_token=0.00002, 
                 model="lux-1.0",
                 reasoning_level=3
-<<<<<<< HEAD
-=======
             ),
             AIProviderConfig(
                 id="deepseek",
@@ -235,7 +233,6 @@
                 cost_per_token=0.000005,
                 model="glm-4.6",
                 reasoning_level=3
->>>>>>> 5ccfbb99
             )
         ]
         
