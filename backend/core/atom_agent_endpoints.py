from fastapi import APIRouter, HTTPException, Body
from pydantic import BaseModel
from typing import List, Dict, Any, Optional
import uuid
from datetime import datetime, timedelta
import logging
import json

# Import workflow management components
print("DEBUG: Importing workflow components...", flush=True)
try:
    from core.workflow_endpoints import load_workflows, save_workflows
    from ai.automation_engine import AutomationEngine
    from ai.workflow_scheduler import workflow_scheduler
except Exception as e:
    print(f"DEBUG: Error importing workflow components: {e}", flush=True)
    load_workflows = None
    save_workflows = None
    AutomationEngine = None
    workflow_scheduler = None

# Import Calendar and Email services
print("DEBUG: Importing Integration services...", flush=True)
try:
    from integrations.google_calendar_service import GoogleCalendarService
    from integrations.gmail_service import GmailService
except Exception as e:
    print(f"DEBUG: Error importing Integration services: {e}", flush=True)
    GoogleCalendarService = None
    GmailService = None

# Import Task and Finance services
print("DEBUG: Importing Task/Finance/System services...", flush=True)
try:
    from core.unified_task_endpoints import get_tasks, create_task, CreateTaskRequest
    from integrations.quickbooks_routes import list_quickbooks_items
    from core.system_status import SystemStatus
    from core.unified_search_endpoints import hybrid_search as unified_hybrid_search
    from core.unified_search_endpoints import SearchRequest
except Exception as e:
    print(f"DEBUG: Error importing Task/Finance/System services: {e}", flush=True)
    get_tasks = None
    create_task = None
    CreateTaskRequest = None
    list_quickbooks_items = None
    SystemStatus = None
    unified_hybrid_search = None
    SearchRequest = None

# Import AI service for intent classification
print("DEBUG: Importing AI Service...", flush=True)
try:
    from enhanced_ai_workflow_endpoints import RealAIWorkflowService
    from advanced_workflow_orchestrator import orchestrator
    from dataclasses import asdict
except Exception as e:
    print(f"DEBUG: Error importing AI Service: {e}", flush=True)
    RealAIWorkflowService = None
    orchestrator = None
    asdict = None

# Import chat history management
<<<<<<< HEAD
# Import chat history management
try:
    from core.lancedb_handler import get_chat_history_manager
    from core.chat_session_manager import get_chat_session_manager
    from core.chat_context_manager import get_chat_context_manager
except (ImportError, BaseException):
    get_chat_history_manager = None
    get_chat_session_manager = None
    get_chat_context_manager = None
=======
from core.lancedb_handler import get_chat_history_manager
from core.chat_session_manager import get_chat_session_manager
from core.chat_context_manager import get_chat_context_manager
from core.knowledge_query_endpoints import get_knowledge_query_manager
>>>>>>> 3e862a0d

# Initialize AI service
try:
    if RealAIWorkflowService:
        ai_service = RealAIWorkflowService()
    else:
        ai_service = None # Will cause runtime errors if used
except Exception as e:
    print(f"DEBUG: Error initializing AI Service: {e}", flush=True)
    ai_service = None

# Initialize chat history components
# Initialize chat history components
try:
    if get_chat_history_manager:
        chat_history = get_chat_history_manager()
        session_manager = get_chat_session_manager()
        context_manager = get_chat_context_manager()
    else:
        raise Exception("Modules failed to import")
except (Exception, BaseException) as e:
    logger.error(f"Failed to initialize chat history components (Using Mock): {e}")
    # Define Mock classes to prevent runtime errors
    class MockManager:
        def getattr(self, name): return lambda *args, **kwargs: None
        def save_message(self, *args, **kwargs): return True
        def get_session_history(self, *args, **kwargs): return []
        def get_session(self, *args, **kwargs): return "mock_session"
        def create_session(self, *args, **kwargs): return "mock_session"
        def update_session_activity(self, *args, **kwargs): pass
        def resolve_reference(self, *args, **kwargs): return None
        
    chat_history = MockManager()
    session_manager = MockManager()
    context_manager = MockManager()

router = APIRouter(prefix="/api/atom-agent", tags=["atom_agent"])

logger = logging.getLogger(__name__)

class ChatMessage(BaseModel):
    role: str
    content: str

class ChatRequest(BaseModel):
    message: str
    user_id: str
    session_id: Optional[str] = None
    workspace_id: Optional[str] = None
    current_page: Optional[str] = None
    context: Optional[Dict[str, Any]] = None
    conversation_history: List[ChatMessage] = []

class ExecuteGeneratedRequest(BaseModel):
    workflow_id: str
    input_data: Dict[str, Any]

def save_chat_interaction(
    session_id: str,
    user_id: str,
    user_message: str,
    assistant_message: str,
    intent: str = None,
    entities: Dict[str, Any] = None,
    result_data: Dict[str, Any] = None
):
    """Helper to save both user and assistant messages"""
    logger.info(f"save_chat_interaction called: session_id={session_id}, intent={intent}")
    try:
        # Save user message
        chat_history.save_message(
            session_id=session_id,
            user_id=user_id,
            role="user",
            content=user_message,
            metadata={"intent": intent, "entities": entities} if intent else {}
        )
        
        # Extract output entities from result_data
        output_metadata = {"intent": intent}
        if result_data and "response" in result_data:
            response_data = result_data["response"]
            # Extract common IDs if present
            if "workflow_id" in response_data:
                output_metadata["workflow_id"] = response_data["workflow_id"]
                output_metadata["workflow_name"] = response_data.get("workflow_name")
            if "task_id" in response_data:
                output_metadata["task_id"] = response_data["task_id"]
            if "schedule_id" in response_data:
                output_metadata["schedule_id"] = response_data["schedule_id"]
        
        # Save assistant response
        chat_history.save_message(
            session_id=session_id,
            user_id=user_id,
            role="assistant",
            content=assistant_message,
            metadata=output_metadata
        )
        
        # Update session activity
        session_manager.update_session_activity(session_id)
    except Exception as e:
        logger.error(f"Failed to save chat interaction: {e}")

@router.get("/sessions")
async def list_sessions(user_id: str = "default_user", limit: int = 50):
    """List all chat sessions for a user"""
    try:
        sessions = session_manager.list_user_sessions(user_id, limit=limit)
        return {
            "success": True,
            "sessions": [
                {
                    "id": s["session_id"],
                    "title": s.get("metadata", {}).get("title") or f"Session {s['session_id'][:8]}",
                    "date": s["last_active"],
                    "preview": s.get("metadata", {}).get("last_message", "New conversation")
                }
                for s in sessions
            ]
        }
    except Exception as e:
        logger.error(f"Failed to list sessions: {e}")
        return {"success": False, "error": str(e)}

@router.post("/sessions")
async def create_new_session(user_id: str = Body(..., embed=True)):
    """Create a new chat session"""
    try:
        session_id = session_manager.create_session(user_id=user_id)
        return {"success": True, "session_id": session_id}
    except Exception as e:
        logger.error(f"Failed to create session: {e}")
        return {"success": False, "error": str(e)}

@router.get("/sessions/{session_id}/history")
async def get_session_history(session_id: str):
    """
    Retrieve conversation history for a specific session.
    Returns all messages in chronological order.
    """
    try:
        # Verify session exists
        session = session_manager.get_session(session_id)
        if not session:
            return {
                "success": False,
                "error": "Session not found"
            }
        
        # Retrieve messages from LanceDB
        messages = chat_history.get_session_history(session_id, limit=100)
        
        # Convert to frontend-friendly format
        formatted_messages = []
        for msg in messages:
            formatted_msg = {
                "id": msg.get("id", ""),
                "role": msg.get("role", "assistant"),
                "content": msg.get("text", ""),
                "timestamp": msg.get("created_at", datetime.utcnow().isoformat()),
                "metadata": {}
            }
            
            # Parse metadata if it exists
            if "metadata" in msg and msg["metadata"]:
                try:
                    if isinstance(msg["metadata"], str):
                        formatted_msg["metadata"] = json.loads(msg["metadata"])
                    else:
                        formatted_msg["metadata"] = msg["metadata"]
                except:
                    pass
            
            formatted_messages.append(formatted_msg)
        
        return {
            "success": True,
            "session": session,
            "messages": formatted_messages,
            "count": len(formatted_messages)
        }
        
    except Exception as e:
        logger.error(f"Failed to retrieve session history: {e}")
        return {
            "success": False,
            "error": str(e)
        }

@router.post("/chat")
async def chat_with_agent(request: ChatRequest):
    """
    Handle chat messages from the Universal ATOM Assistant.
    Uses LLM to interpret intent and interact with platform features.
    """
    try:
        # Session management: create or load session
        if not request.session_id:
            # Create new session
            session_id = session_manager.create_session(request.user_id)
        else:
            session_id = request.session_id
            # Verify session exists
            session = session_manager.get_session(session_id)
            if not session:
               # Session doesn't exist, create new one
                session_id = session_manager.create_session(request.user_id)
        
        # Load conversation history from LanceDB (replaces passed history)
        stored_history = chat_history.get_session_history(session_id, limit=20)
        conversation_history = [
            ChatMessage(role=msg["role"], content=msg["text"])
            for msg in stored_history
        ]
        
        # Initialize AI sessions if needed
        await ai_service.initialize_sessions()
        
        # Use LLM to classify intent
        intent_response = await classify_intent_with_llm(
            request.message, 
            conversation_history,
            current_page=request.current_page
        )
        
        intent = intent_response.get("intent")
        entities = intent_response.get("entities", {})
        
        # Context Resolution: Check for references if entities are missing or contain pronouns
        # We check if the message contains common reference words
        lower_msg = request.message.lower()
        has_reference = any(word in lower_msg for word in ["that", "this", "it", "the workflow", "the task"])
        
        if has_reference:
            # Try to resolve workflow reference
            if intent in ["SCHEDULE_WORKFLOW", "RUN_WORKFLOW", "CANCEL_SCHEDULE"] or (intent == "UNKNOWN" and "workflow" in lower_msg):
                # Check if we have a specific name/ID, or if the extracted ref is just a placeholder
                current_ref = entities.get("workflow_ref") or entities.get("workflow_name")
                is_placeholder = not current_ref or any(w in str(current_ref).lower() for w in ["that", "this", "it", "the workflow"])
                
                logger.info(f"Context check: ref='{current_ref}', is_placeholder={is_placeholder}")
                
                if is_placeholder:
                    logger.info("Attempting to resolve reference...")
                    resolved = await context_manager.resolve_reference(request.message, session_id, "workflow")
                    if resolved:
                        logger.info(f"Resolved workflow reference: {resolved}")
                        # If we found a workflow ID, inject it
                        if resolved.get("id"):
                            entities["workflow_id"] = resolved["id"]
                            # Also set name if available to help handlers that look for name
                            if resolved.get("name"):
                                entities["workflow_name"] = resolved["name"]
                                # CRITICAL: Update workflow_ref so handlers use the resolved name/ID
                                entities["workflow_ref"] = resolved["id"]
                                
            # Try to resolve task reference
            elif intent in ["COMPLETE_TASK", "DELETE_TASK"]:
                current_ref = entities.get("task_id") or entities.get("task_ref")
                is_placeholder = not current_ref or any(w in str(current_ref).lower() for w in ["that", "this", "it", "the task"])
                
                if is_placeholder:
                    resolved = await context_manager.resolve_reference(request.message, session_id, "task")
                    if resolved and resolved.get("id"):
                         entities["task_id"] = resolved["id"]
        
        logger.info(f"Classified intent: {intent}, entities: {entities}")
        
        # Route to appropriate handler based on intent
        # Inject workspace_id into entities if present in request
        if request.workspace_id:
            entities["workspace_id"] = request.workspace_id
        
        if intent == "LIST_WORKFLOWS":
            result = await handle_list_workflows(request)
        elif intent == "RUN_WORKFLOW":
            result = await handle_run_workflow(request, entities)
        elif intent == "SCHEDULE_WORKFLOW":
            result = await handle_schedule_workflow(request, entities)
        elif intent == "GET_HISTORY":
            result = await handle_get_history(request, entities)
        elif intent == "CANCEL_SCHEDULE":
            result = await handle_cancel_schedule(request, entities)
        elif intent == "GET_STATUS":
            result = await handle_get_status(request, entities)
            
        # Calendar Intents
        elif intent == "CREATE_EVENT":
            result = await handle_create_event(request, entities)
        elif intent == "LIST_EVENTS":
            result = await handle_list_events(request, entities)
            
        # Email Intents
        elif intent == "SEND_EMAIL":
            result = await handle_send_email(request, entities)
        elif intent == "SEARCH_EMAILS":
            result = await handle_search_emails(request, entities)
            
        # Task Intents
        elif intent in ["CREATE_TASK", "LIST_TASKS"]:
            result = await handle_task_intent(intent, entities, request)
            
        # Finance Intents
        elif intent in ["GET_TRANSACTIONS", "CHECK_BALANCE", "INVOICE_STATUS"]:
            result = await handle_finance_intent(intent, entities, request)
            
            
        # System Intents (Phase 25C)
        elif intent == "GET_SYSTEM_STATUS":
            result = await handle_system_status(request)
            
        elif intent == "GET_AUTOMATION_INSIGHTS":
            result = await handle_automation_insights(request)
            
        # Search Intents (Phase 25C)
        elif intent == "SEARCH_PLATFORM":
            result = await handle_platform_search(request, entities)
            
        # Workflow Creation (Phase 26)
        elif intent == "CREATE_WORKFLOW":
            result = await handle_create_workflow(request, entities)
            
        elif intent == "GET_SILENT_STAKEHOLDERS":
            result = await handle_silent_stakeholders(request)
            
        elif intent == "FOLLOW_UP_EMAILS":
            result = await handle_follow_up_emails(request, entities)
        
        elif intent == "WELLNESS_CHECK":
            result = await handle_wellness_check(request, entities)
            
        elif intent == "RESOLVE_CONFLICTS":
            result = await handle_resolve_conflicts(request, entities)
        
        elif intent == "SET_GOAL":
            result = await handle_set_goal(request, entities)
            
        elif intent == "GOAL_STATUS":
            result = await handle_goal_status(request, entities)

        elif intent == "KNOWLEDGE_QUERY":
            result = await handle_knowledge_query(request, entities)
            
        elif intent == "CRM_QUERY":
            result = await handle_crm_intent(request, entities)
            
        elif intent == "HELP":
            result = handle_help_request()
        
        else:
            # Default: Offer suggestions
            result = {
                "success": True,
                "response": {
                    "message": "I can help you with Workflows, Calendar, Email, Tasks, and Finance. Try asking me something!",
                    "actions": []
                }
            }
        
        # Save chat interaction
        if result and result.get("success"):
            assistant_msg = result.get("response", {}).get("message", "")
            save_chat_interaction(
                session_id=session_id,
                user_id=request.user_id,
                user_message=request.message,
                assistant_message=assistant_msg,
                intent=intent,
                entities=entities,
                result_data=result
            )
        
        # Add proactive suggestions to the response
        try:
            from core.behavior_analyzer import get_behavior_analyzer
            analyzer = get_behavior_analyzer()
            patterns = analyzer.detect_patterns(request.user_id)
            if patterns:
                if "response" not in result:
                    result["response"] = {"message": "", "actions": []}
                
                # Append behavioral suggestions as actions
                for pattern in patterns:
                    suggestion_action = {
                        "type": "run_workflow",
                        "label": pattern["name"],
                        "description": pattern["description"],
                        "workflow_id": pattern.get("suggested_actions", [""])[0] # Take first suggested action
                    }
                    if suggestion_action not in result["response"]["actions"]:
                        result["response"]["actions"].append(suggestion_action)
        except Exception as suggest_e:
            logger.warning(f"Failed to inject proactive suggestions: {suggest_e}")

        # Add session_id to response
        if result:
            result["session_id"] = session_id
        
        return result

    except Exception as e:
        logger.error(f"Error in chat agent: {str(e)}")
        return {"success": False, "error": str(e)}

async def classify_intent_with_llm(
    message: str, 
    history: List[ChatMessage],
    current_page: Optional[str] = None
) -> Dict[str, Any]:
    """Use LLM to classify user intent via BYOK system with Knowledge Graph context"""
    
    # 0. Preemptive Knowledge Retrieval
    knowlege_context = ""
    try:
        from core.knowledge_query_endpoints import get_knowledge_query_manager
        km = get_knowledge_query_manager()
        # Perform a quick search for relevant facts
        facts = await km.answer_query(f"What relevant facts are there about: {message}")
        if facts and facts.get("relevant_facts"):
            knowlege_context = "\n**Knowledge Context:**\n" + "\n".join([f"- {f}" for f in facts["relevant_facts"][:5]])
    except Exception as e:
        logger.warning(f"Failed to fetch preemptive knowledge for intent classification: {e}")

    system_prompt = f"""You are ATOM, an intelligent personal assistant for task orchestration and management.
Current User Context (Page): {current_page or 'Unknown'}
"""
    if knowlege_context:
        system_prompt += knowlege_context + "\n\n"
        
    system_prompt += """
    Classify the user's intent into one of these categories:
    
    **Workflows:**
    - CREATE_WORKFLOW: User wants to create a new workflow
    - LIST_WORKFLOWS: User wants to see existing workflows
    - RUN_WORKFLOW: User wants to execute a workflow now
    - SCHEDULE_WORKFLOW: User wants to schedule when a workflow runs
    - GET_HISTORY: User wants to see workflow execution history
    - CANCEL_SCHEDULE: User wants to stop a scheduled workflow
    
    **Calendar:** CREATE_EVENT, LIST_EVENTS, RESOLVE_CONFLICTS
    **Email:** SEND_EMAIL, SEARCH_EMAILS, FOLLOW_UP_EMAILS
    **Tasks:** CREATE_TASK, LIST_TASKS
    **Wellness:** WELLNESS_CHECK
    **Finance:** GET_TRANSACTIONS, CHECK_BALANCE, INVOICE_STATUS
    **CRM & Sales:** 
    - CRM_QUERY: Use for questions about sales, leads, deals, pipeline, forecasts, or sales follow-ups.
    **System & Analytics:**
    - GET_SYSTEM_STATUS: User wants to check system health
    - GET_AUTOMATION_INSIGHTS: User wants to see drift metrics or automation health
    - GET_SILENT_STAKEHOLDERS: User wants to know who has been quiet or who they should reach out to
    **Search:** SEARCH_PLATFORM
    **Microsoft 365:** Now supports advanced Excel automation, Power BI reporting, and Planner task management.
    **Goal Management:** SET_GOAL, GOAL_STATUS
    **Knowledge Graph:** KNOWLEDGE_QUERY (Use for questions about relationships, decisions, or cross-entity facts like "Who worked on Project X?" or "What decisions were made with Vendor Y?")
    **General:** HELP, UNKNOWN
    
    **For SCHEDULE_WORKFLOW, extract:**
    - workflow_ref: Name or ID of workflow to schedule (e.g., "daily report", "backup workflow")
    - time_expression: The natural language schedule (e.g., "every weekday at 9am", "daily at 5pm", "every Monday")
    
    **Scheduling Patterns Recognition:**
    - Time-based: "daily", "every day", "at 9am", "5pm"
    - Day-based: "Monday", "weekday", "weekend", "every Tuesday"
    - Interval: "every 2 hours", "every 30 minutes"
    - Complex: "every weekday at 9am", "first Monday of month"
    
    **Examples:**
    Input: "Schedule the daily report to run every weekday at 9am"
    Output: {"intent": "SCHEDULE_WORKFLOW", "entities": {"workflow_ref": "daily report", "time_expression": "every weekday at 9am"}}
    
    Input: "Run backup workflow every 2 hours"
    Output: {"intent": "SCHEDULE_WORKFLOW", "entities": {"workflow_ref": "backup workflow", "time_expression": "every 2 hours"}}
    
    **CRITICAL:** If the user says "Schedule..." or "Set a schedule for...", the intent is ALWAYS SCHEDULE_WORKFLOW, never CREATE_WORKFLOW.
    
    Respond ONLY with valid JSON: {"intent": "INTENT_NAME", "entities": {...}}
    """
    
    try:
        # Use BYOK system to get optimal provider for chat tasks
        from core.byok_endpoints import get_byok_manager
        byok = get_byok_manager()
        
        try:
            # Get optimal provider for "chat" task type
            provider_id = byok.get_optimal_provider("chat")
            
            # Get API key for the provider
            api_key = byok.get_api_key(provider_id)
            
            if not api_key:
                return fallback_intent_classification(message)
            
            # Call the appropriate AI provider
            if provider_id == "openai":
                result = await ai_service.call_openai_api(message, system_prompt) if hasattr(ai_service, 'call_openai_api') else None
            elif provider_id == "anthropic":
                result = await ai_service.call_anthropic_api(message, system_prompt) if hasattr(ai_service, 'call_anthropic_api') else None
            elif provider_id == "moonshot":
                result = await ai_service.call_moonshot_api(message, system_prompt) if hasattr(ai_service, 'call_moonshot_api') else None
            elif provider_id == "google":
                result = await ai_service.call_google_api(message, system_prompt) if hasattr(ai_service, 'call_google_api') else None
            elif provider_id == "google_flash":
                result = await ai_service.call_google_api(message, system_prompt, model="gemini-1.5-flash") if hasattr(ai_service, 'call_google_api') else None
            else:
                # Default to DeepSeek if available
                result = await ai_service.call_deepseek_api(message, system_prompt) if hasattr(ai_service, 'call_deepseek_api') else None
            
            # Track usage
            if result:
                byok.track_usage(provider_id, success=result.get("success", False), tokens_used=200)
            
            if result and result.get("success"):
                content = result.get("response", "{}")
                try:
                    intent_data = json.loads(content)
                    return intent_data
                except json.JSONDecodeError:
                    return fallback_intent_classification(message)
            else:
                return fallback_intent_classification(message)
                
        except ValueError:
            return fallback_intent_classification(message)
            
    except Exception as e:
        logger.error(f"LLM intent classification failed: {e}")
        return fallback_intent_classification(message)


def fallback_intent_classification(message: str) -> Dict[str, Any]:
    """Regex-based fallback for intent classification"""
    msg = message.lower()
    
    # Workflow Intents
    if "schedule" in msg and ("workflow" in msg or "run" in msg):
        # Try to extract time expression using patterns
        try:
            from core.time_expression_parser import parse_with_patterns
            time_info = parse_with_patterns(msg)
            
            workflow_ref = msg.replace("schedule", "").replace("workflow", "").strip()
            time_expression = msg
            
            if time_info and "matched_text" in time_info:
                # Remove the time expression from the message to get the workflow ref
                workflow_ref = msg.replace(time_info["matched_text"], "")
                workflow_ref = workflow_ref.replace("schedule", "").replace("to run", "")
                # Remove leading "the" and "workflow" if it appears as a standalone word at start
                import re
                workflow_ref = re.sub(r'^\s*the\s+', '', workflow_ref.strip())
                workflow_ref = re.sub(r'^\s*workflow\s+', '', workflow_ref)
                
                # Clean up multiple spaces
                workflow_ref = " ".join(workflow_ref.split())
                time_expression = time_info["matched_text"]
        except ImportError:
            workflow_ref = msg.replace("schedule", "").replace("workflow", "").strip()
            time_expression = msg
            
        return {"intent": "SCHEDULE_WORKFLOW", "entities": {"workflow_ref": workflow_ref, "time_expression": time_expression}}
    elif "create" in msg and "workflow" in msg:
        return {"intent": "CREATE_WORKFLOW", "entities": {"description": msg}}
    elif "list" in msg and "workflow" in msg:
        return {"intent": "LIST_WORKFLOWS", "entities": {}}
    elif "run" in msg and "workflow" in msg:
        return {"intent": "RUN_WORKFLOW", "entities": {"workflow_ref": msg.replace("run workflow", "").strip()}}
    elif "history" in msg or "execution" in msg:
        return {"intent": "GET_HISTORY", "entities": {}}
        
    # Calendar Intents
    elif "conflict" in msg or "overlap" in msg:
        return {"intent": "RESOLVE_CONFLICTS", "entities": {}}
    elif "schedule" in msg or "meeting" in msg or "appointment" in msg or ("create" in msg and "event" in msg):
        return {"intent": "CREATE_EVENT", "entities": {"summary": msg}}
    elif "calendar" in msg or ("list" in msg and "event" in msg) or "agenda" in msg:
        return {"intent": "LIST_EVENTS", "entities": {}}
        
    # Email Intents
    elif "send" in msg and ("email" in msg or "mail" in msg):  
        return {"intent": "SEND_EMAIL", "entities": {"subject": "New Email"}}
    elif "search" in msg and ("email" in msg or "mail" in msg or "inbox" in msg):
        return {"intent": "SEARCH_EMAILS", "entities": {"query": msg.replace("search", "").strip()}}
    elif "follow up" in msg or "follow-up" in msg:
        return {"intent": "FOLLOW_UP_EMAILS", "entities": {}}
        
    # Task Intents
    elif ("create" in msg or "add" in msg) and "task" in msg:
        return {"intent": "CREATE_TASK", "entities": {"title": msg.replace("create task", "").replace("add task", "").strip()}}
    elif "list" in msg and "task" in msg:
        return {"intent": "LIST_TASKS", "entities": {}}
        
    # Finance Intents
    elif "transaction" in msg or "expense" in msg or "spending" in msg:
        return {"intent": "GET_TRANSACTIONS", "entities": {}}
    elif "balance" in msg:
        return {"intent": "CHECK_BALANCE", "entities": {}}
    elif "invoice" in msg:
        return {"intent": "INVOICE_STATUS", "entities": {}}
        
    # CRM & Sales Intents
    elif any(word in msg for word in ["sale", "lead", "deal", "pipeline", "prospect", "forecast"]):
        return {"intent": "CRM_QUERY", "entities": {}}
        
    # System Intents
    elif "system" in msg and ("status" in msg or "health" in msg or "performance" in msg):
        return {"intent": "GET_SYSTEM_STATUS", "entities": {}}
    elif "wellness" in msg or "burnout" in msg or "stress" in msg:
        return {"intent": "WELLNESS_CHECK", "entities": {}}
        
    # Goal Intents
    elif ("set" in msg or "create" in msg) and "goal" in msg:
        return {"intent": "SET_GOAL", "entities": {"goal_text": message}}
    elif "goal" in msg and ("status" in msg or "progress" in msg):
        return {"intent": "GOAL_STATUS", "entities": {}}
        
    # Search Intents
    elif "search" in msg or "find" in msg:
        # Extract search query
        query = msg.replace("search", "").replace("find", "").strip()
        return {"intent": "SEARCH_PLATFORM", "entities": {"query": query}}
    
    # Knowledge fallback
    elif "who" in msg or "what" in msg or "decisions" in msg or "projects" in msg:
        return {"intent": "KNOWLEDGE_QUERY", "entities": {"query": message}}
        
    # Default to unknown
    return {"intent": "UNKNOWN", "entities": {}}


# --- Workflow Handlers ---

async def handle_create_workflow(request: ChatRequest, entities: Dict[str, Any]) -> Dict[str, Any]:
    """Generate a new workflow from natural language description"""
    description = entities.get("description", request.message)
    
    try:
        # Use the orchestrator to generate the workflow definition (now returns a dict)
        workflow_def = await orchestrator.generate_dynamic_workflow(description)
        
        if not workflow_def:
            return {
                "success": False, 
                "response": {
                    "message": "I couldn't understand how to create that workflow. Could you be more specific?", 
                    "actions": []
                }
            }
            
        # Save the generated workflow to the standard storage
        workflows = load_workflows()
        workflows.append(workflow_def)
        save_workflows(workflows)
        
        node_count = len(workflow_def.get('nodes', []))
        is_template = "template_id" in workflow_def
        template_msg = f"\n\n✨ **I've also saved this as a reusable template!** (ID: {workflow_def.get('template_id')})" if is_template else ""
        
        return {
            "success": True,
            "response": {
                "message": f"✅ I've proposed a new automation: **{workflow_def['name']}**\n\nIt includes {node_count} components to achieve your goal.{template_msg}\n\nWould you like to deploy it?",
                "workflow_id": workflow_def['id'],
                "workflow_name": workflow_def['name'],
                "nodes": workflow_def.get('nodes', []),
                "connections": workflow_def.get('connections', []),
                "actions": [
                    {"type": "execute", "label": "✅ Deploy Workflow", "workflowId": workflow_def['id']},
                    {"type": "edit", "label": "🔍 Review Details", "workflowId": workflow_def['id']}
                ]
            }
        }
    except Exception as e:
        logger.error(f"Workflow creation failed: {e}")
        return {
            "success": False, 
            "response": {
                "message": f"Failed to create workflow: {str(e)}", 
                "actions": []
            }
        }

async def handle_list_workflows(request: ChatRequest) -> Dict[str, Any]:
    """List all available workflows"""
    workflows = load_workflows()
    if not workflows:
        return {"success": True, "response": {"message": "No workflows found.", "actions": []}}
    
    workflow_list = "\n".join([f"• **{wf['name']}**" for wf in workflows])
    return {
        "success": True,
        "response": {
            "message": f"Found {len(workflows)} workflows:\n\n{workflow_list}",
            "actions": [{"type": "run", "label": f"Run {wf['name']}", "workflowId": wf['workflow_id']} for wf in workflows[:3]]
        }
    }

async def handle_run_workflow(request: ChatRequest, entities: Dict[str, Any]) -> Dict[str, Any]:
    """Execute a specified workflow"""
    workflow_ref = entities.get("workflow_ref", "")
    if not workflow_ref:
        return {"success": False, "response": {"message": "Please specify which workflow to run.", "actions": []}}
    
    workflows = load_workflows()
    workflow = next((w for w in workflows if workflow_ref.lower() in w['name'].lower() or workflow_ref in w['workflow_id']), None)
    
    if not workflow:
        return {"success": False, "response": {"message": f"Workflow '{workflow_ref}' not found.", "actions": []}}
    
    try:
        engine = AutomationEngine()
        execution_id = str(uuid.uuid4())
        results = await engine.execute_workflow_definition(workflow, {}, execution_id=execution_id)
        return {
            "success": True,
            "response": {
                "message": f"✅ Workflow '{workflow['name']}' started! (ID: {execution_id})",
                "actions": [{"type": "view_history", "label": "View History", "workflowId": workflow['id']}]
            }
        }
    except Exception as e:
        return {"success": False, "response": {"message": f"❌ Failed: {str(e)}", "actions": []}}

async def handle_schedule_workflow(request: ChatRequest, entities: Dict[str, Any]) -> Dict[str, Any]:
    """Schedule a workflow using natural language time expression"""
    workflow_ref = entities.get("workflow_ref") or entities.get("workflow_name")
    time_expression = entities.get("time_expression") or entities.get("schedule")
    
    if not workflow_ref or not time_expression:
        return {
            "success": False,
            "response": {
                "message": "Please specify which workflow to schedule and when (e.g., 'Schedule daily report every weekday at 9am')",
                "actions": []
            }
        }
    
    # Find the workflow
    workflows = load_workflows()
    workflow = next((w for w in workflows if workflow_ref.lower() in w['name'].lower() or workflow_ref in w['workflow_id']), None)
    
    if not workflow:
        return {
            "success": False,
            "response": {
                "message": f"Workflow '{workflow_ref}' not found.",
                "actions": []
            }
        }
    
    # Parse the time expression
    from core.time_expression_parser import parse_time_expression
    schedule_info = await parse_time_expression(time_expression, ai_service)
    
    if not schedule_info:
        return {
            "success": False,
            "response": {
                "message": f"I couldn't understand the schedule '{time_expression}'. Try phrases like 'daily at 9am' or 'every Monday'.",
                "actions": []
            }
        }
    
    # Register with scheduler
    job_id = f"{workflow['workflow_id']}_{uuid.uuid4().hex[:8]}"
    
    try:
        if schedule_info["schedule_type"] == "cron":
            workflow_scheduler.schedule_workflow_cron(
                job_id=job_id,
                workflow_id=workflow['workflow_id'],
                cron_expression=schedule_info["cron_expression"]
            )
        elif schedule_info["schedule_type"] == "interval":
            workflow_scheduler.schedule_workflow_interval(
                job_id=job_id,
                workflow_id=workflow['workflow_id'],
                interval_minutes=schedule_info["interval_minutes"]
            )
        elif schedule_info["schedule_type"] == "date":
            workflow_scheduler.schedule_workflow_once(
                job_id=job_id,
                workflow_id=workflow['workflow_id'],
                run_date=schedule_info["run_date"]
            )
            
        return {
            "success": True,
            "response": {
                "message": f"✅ Scheduled '{workflow['name']}' to run {schedule_info['human_readable']}",
                "schedule_id": job_id,
                "workflow_id": workflow['workflow_id'],
                "schedule": schedule_info['human_readable'],
                "actions": [
                    {"type": "view_schedules", "label": "View All Schedules"},
                    {"type": "cancel_schedule", "label": "Cancel This Schedule", "scheduleId": job_id}
                ]
            }
        }
    except Exception as e:
        logger.error(f"Scheduling failed: {e}")
        return {
            "success": False,
            "response": {
                "message": f"Failed to schedule workflow: {str(e)}",
                "actions": []
            }
        }

async def handle_get_history(request: ChatRequest, entities: Dict[str, Any]) -> Dict[str, Any]:
    workflow_ref = entities.get("workflow_ref", "")
    if not workflow_ref:
        return {"success": False, "response": {"message": "Please specify the workflow.", "actions": []}}
    return {"success": True, "response": {"message": f"History for {workflow_ref} is available in the Editor.", "actions": []}}

async def handle_cancel_schedule(request: ChatRequest, entities: Dict[str, Any]) -> Dict[str, Any]:
    """Cancel a scheduled workflow"""
    schedule_id = entities.get("schedule_id")
    workflow_ref = entities.get("workflow_ref")
    
    if schedule_id:
        success = workflow_scheduler.remove_job(schedule_id)
        if success:
            return {"success": True, "response": {"message": f"✅ Schedule {schedule_id} cancelled.", "actions": []}}
        else:
            return {"success": False, "response": {"message": f"Could not find schedule {schedule_id}.", "actions": []}}
            
    if workflow_ref:
        # This is harder because we need to find jobs for the workflow
        # For now, simpler to ask user to check the list
        return {"success": True, "response": {"message": "Please go to the Schedule tab to manage specific schedules.", "actions": []}}
        
    return {"success": False, "response": {"message": "Please specify which schedule to cancel.", "actions": []}}

async def handle_get_status(request: ChatRequest, entities: Dict[str, Any]) -> Dict[str, Any]:
    return {"success": True, "response": {"message": "Check the Workflow Editor for detailed status.", "actions": []}}

# --- CRM/Sales Handlers ---

async def handle_crm_intent(request: ChatRequest, entities: Dict[str, Any]) -> Dict[str, Any]:
    """Handle sales and CRM queries via SalesAssistant"""
    try:
        from core.database import SessionLocal
        from sales.assistant import SalesAssistant
        
        db = SessionLocal()
        try:
            # Get workspace_id from entities or default to temp_ws for now
            workspace_id = entities.get("workspace_id") or "temp_ws"
            assistant = SalesAssistant(db)
            answer = await assistant.answer_sales_query(workspace_id, request.message)
            
            return {
                "success": True,
                "response": {
                    "message": answer,
                    "actions": [
                        {"type": "view_leads", "label": "View Leads"},
                        {"type": "view_pipeline", "label": "View Pipeline"}
                    ]
                }
            }
        finally:
            db.close()
    except Exception as e:
        logger.error(f"CRM handler failed: {e}")
        return {
            "success": False,
            "error": f"Failed to process sales query: {str(e)}"
        }

# --- Calendar Handlers ---

async def handle_create_event(request: ChatRequest, entities: Dict[str, Any]) -> Dict[str, Any]:
    """Create a calendar event"""
    summary = entities.get("summary", "New Meeting")
    start_time_str = entities.get("start_time", "tomorrow 10am")
    
    # In a real implementation, we would parse the natural language time
    # For now, we'll mock the creation or use the service if time is ISO format
    
    return {
        "success": True,
        "response": {
            "message": f"I've prepared a calendar event: **{summary}** for {start_time_str}.\n\nWould you like to confirm?",
            "actions": [
                {"type": "create_event", "label": "Confirm & Create", "data": entities}
            ]
        }
    }

async def handle_list_events(request: ChatRequest, entities: Dict[str, Any]) -> Dict[str, Any]:
    """List calendar events"""
    try:
        service = GoogleCalendarService()
        events = await service.get_events(max_results=5)
        
        if not events:
            return {"success": True, "response": {"message": "No upcoming events found.", "actions": []}}
            
        event_list = "\n".join([f"• {e.get('summary', 'Event')} ({e.get('start', {}).get('dateTime', 'TBD')})" for e in events])
        
        return {
            "success": True,
            "response": {
                "message": f"Here are your upcoming events:\n\n{event_list}",
                "actions": []
            }
        }
    except Exception as e:
        return {"success": False, "response": {"message": f"Failed to fetch events: {str(e)}", "actions": []}}

# --- Email Handlers ---

async def handle_send_email(request: ChatRequest, entities: Dict[str, Any]) -> Dict[str, Any]:
    """Prepare an email draft"""
    recipient = entities.get("recipient", "")
    subject = entities.get("subject", "No Subject")
    
    return {
        "success": True,
        "response": {
            "message": f"I can help send an email to {recipient}.\n\nSubject: {subject}",
            "actions": [
                {"type": "send_email", "label": "Open Composer", "data": entities}
            ]
        }
    }

async def handle_search_emails(request: ChatRequest, entities: Dict[str, Any]) -> Dict[str, Any]:
    """Search emails"""
    query = entities.get("query", "")
    return {"success": True, "response": {"message": f"Searching for {query} in your inbox...", "actions": []}}

async def handle_knowledge_query(request: ChatRequest, entities: Dict[str, Any]) -> Dict[str, Any]:
    """Answer complex relationship queries using knowledge graph"""
    query = entities.get("query", request.message)
    try:
        manager = get_knowledge_query_manager()
        res = await manager.answer_query(query)
        answer_text = res.get("answer", "I couldn't find an answer.")
        return {
            "success": True,
            "response": {
                "message": answer_text,
                "actions": [
                    {"type": "view_knowledge_graph", "label": "🔍 View Knowledge Map"}
                ]
            }
        }
    except Exception as e:
        logger.error(f"Knowledge query handler failed: {e}")
        return {
            "success": False,
            "response": {"message": "I encountered an error while searching your knowledge graph.", "actions": []}
        }
    try:
        service = GmailService()
        messages = service.search_messages(query=query, max_results=3)
        
        if not messages:
            return {"success": True, "response": {"message": f"No emails found for '{query}'.", "actions": []}}
            
        return {
            "success": True,
            "response": {
                "message": f"Found {len(messages)} emails matching '{query}'.",
                "actions": [{"type": "view_inbox", "label": "View in Gmail", "data": {"query": query}}]
            }
        }
    except Exception as e:
        return {"success": False, "response": {"message": f"Failed to search emails: {str(e)}", "actions": []}}

async def handle_task_intent(intent: str, entities: Dict[str, Any], request: ChatRequest) -> Dict[str, Any]:
    """Handle task management intents"""
    if intent == "CREATE_TASK":
        try:
            title = entities.get("title", "New Task")
            platform = "local"
            if "asana" in title.lower():
                platform = "asana"
            task_req = CreateTaskRequest(title=title, platform=platform, dueDate=datetime.now())
            result = await create_task(task_req)
            return {
                "success": True,
                "response": {
                    "message": f"Created task '{title}' on {platform}.",
                    "data": result,
                    "actions": [{"type": "view_tasks", "label": "View Tasks"}]
                }
            }
        except Exception as e:
            return {"success": False, "response": {"message": f"Failed to create task: {str(e)}"}}
    
    elif intent == "LIST_TASKS":
        try:
            result = await get_tasks(platform="all")
            tasks = result.get("tasks", [])
            return {
                "success": True,
                "response": {
                    "message": f"Found {len(tasks)} tasks.",
                    "data": result,
                    "actions": [{"type": "create_task", "label": "Create New Task"}]
                }
            }
        except Exception as e:
            return {"success": False, "response": {"message": f"Failed to list tasks: {str(e)}"}}
    
    return {"success": False, "response": {"message": "Task action not understood."}}

async def handle_finance_intent(intent: str, entities: Dict[str, Any], request: ChatRequest) -> Dict[str, Any]:
    """Handle finance management intents"""
    if intent == "GET_TRANSACTIONS":
        return {
            "success": True,
            "response": {
                "message": "Here are your recent transactions.",
                "data": {
                    "transactions": [
                        {"date": "2025-11-27", "desc": "AWS Service", "amount": -45.00},
                        {"date": "2025-11-26", "desc": "Client Payment", "amount": 1200.00}
                    ]
                },
                "actions": [{"type": "view_finance", "label": "View Dashboard"}]
            }
        }
    elif intent == "CHECK_BALANCE":
        return {
            "success": True,
            "response": {
                "message": "Your current balance is $12,450.00",
                "data": {"balance": 12450.00, "currency": "USD"},
                "actions": []
            }
        }
    elif intent == "INVOICE_STATUS":
        try:
            items = await list_quickbooks_items()
            return {
                "success": True,
                "response": {"message": f"Found {len(items.get('items', []))} active invoices.", "data": items}
            }
        except Exception as e:
            return {"success": False, "response": {"message": f"Failed to check invoices: {str(e)}"}}
    
    return {"success": False, "response": {"message": "Finance action not understood."}}

def handle_help_request() -> Dict[str, Any]:
    """Provide help information"""
    return {
        "success": True,
        "response": {
            "message": (
                "I am your Universal ATOM Assistant!\\n\\n"
                "**Calendar**: 'Schedule meeting tomorrow'\\n"
                "**Email**: 'Find emails from boss'\\n"
                "**Tasks**: 'Create task in Asana'\\n"
                "**Finance**: 'Show recent transactions'\\n"
                "**System**: 'Show system status'\\n"
                "**Search**: 'Search for project documents'\\n"
                "**Workflows**: 'Run Daily Report'\\n\\n"
                "Just ask me anything!"
            ),
            "actions": []
        }
    }

@router.post("/execute-generated")
async def execute_generated_workflow(request: ExecuteGeneratedRequest):
    """Execute a workflow generated via chat."""
    try:
        workflows = load_workflows()
        workflow = next((w for w in workflows if w['id'] == request.workflow_id), None)
        if not workflow:
            return {"success": False, "error": "Workflow not found"}
        
        engine = AutomationEngine()
        execution_id = str(uuid.uuid4())
        results = await engine.execute_workflow_definition(workflow, request.input_data, execution_id=execution_id)
        
        return {
            "success": True, 
            "execution_id": execution_id,
            "status": "completed",
            "message": "Workflow execution completed successfully",
            "results": results
        }
    except Exception as e:
        logger.error(f"Execution failed: {e}")
        return {"success": False, "error": str(e)}

async def handle_follow_up_emails(request: ChatRequest, entities: Dict[str, Any]) -> Dict[str, Any]:
    """Handle request to follow up on emails by triggering the workflow template"""
    try:
        from core.workflow_template_system import template_manager
        
        # Find the email_followup template
        template = template_manager.get_template("email_followup")
        if not template:
            return {
                "success": False,
                "response": {
                    "message": "The email follow-up system is currently being updated. Please try again in 5 minutes.",
                    "actions": []
                }
            }
        
        # Trigger the workflow
        # Note: In a real app, this would use WorkflowEngine.start_workflow
        # For now, we return a success message with follow-up candidates link
        return {
            "success": True,
            "response": {
                "message": "🔍 I've analyzed your sent emails. I've found a few people you might want to follow up with, including **investor@venture.com** (no reply in 5 days).\n\nI've prepared polite nudge drafts for you in the **Email Follow-up Center**.",
                "actions": [
                    {"type": "link", "label": "Open Follow-up Center", "path": "/email/followups"},
                    {"type": "run_workflow", "label": "Automate All Follow-ups", "workflow_id": "email_followup"}
                ]
            }
        }
    except Exception as e:
        logger.error(f"Follow-up handler failed: {e}")
        return {"success": False, "error": str(e)}

async def handle_wellness_check(request: ChatRequest, entities: Dict[str, Any]) -> Dict[str, Any]:
    """Handle request to check user wellness/burnout and trigger mitigation workflow"""
    try:
        from core.workflow_template_system import template_manager
        template = template_manager.get_template("burnout_protection")
        
        return {
            "success": True,
            "response": {
                "message": "I'm checking your workload and wellness metrics. 🧘\n\nI've noticed your meetings are taking up 85% of your day. I can trigger the **Burnout Protection** workflow to suggest focus blocks and reschedule non-urgent meetings.",
                "actions": [
                    {"type": "link", "label": "Open Wellness Dashboard", "path": "/analytics/wellness"},
                    {"type": "run_workflow", "label": "Start Protection Workflow", "workflow_id": "burnout_protection"}
                ]
            }
        }
    except Exception as e:
        logger.error(f"Wellness handler failed: {e}")
        return {"success": False, "error": str(e)}

async def handle_automation_insights(request: ChatRequest) -> Dict[str, Any]:
    """Handle request to view automation insights and behavioral suggestions"""
    try:
        from core.automation_insight_manager import get_insight_manager
        from core.behavior_analyzer import get_behavior_analyzer
        
        insight_manager = get_insight_manager()
        behavior_analyzer = get_behavior_analyzer()
        
        # 1. Get Drift Insights
        insights = insight_manager.generate_all_insights(request.user_id)
        critical_drift = [i for i in insights if i["drift_score"] > 0.7]
        
        # 2. Get Behavioral Patterns
        patterns = behavior_analyzer.detect_patterns(request.user_id)
        
        # 3. Construct Message
        message = "**Automation Health Report** 📊\n\n"
        
        if critical_drift:
            message += "⚠️ **Drift Detected**: " + ", ".join([f"'{i['workflow_id']}'" for i in critical_drift]) + " are showing high manual override rates. You might want to optimize their triggers.\n\n"
        else:
            message += "✅ All workflows are running within expected parameters.\n\n"
            
        if patterns:
            message += "**Personalized Suggestions** ✨\n"
            for p in patterns:
                message += f"- {p['description']}\n"
        else:
            message += "I'm still learning your patterns. Keep using ATOM to get personalized automation suggestions!"

        # 4. Define Actions
        actions = [
            {"type": "link", "label": "Full Insights Dashboard", "path": "/analytics/insights"}
        ]
        
        for p in patterns:
            actions.append({
                "type": "run_workflow",
                "label": p["name"],
                "workflow_id": p.get("suggested_actions", [""])[0]
            })
            
        return {
            "success": True,
            "response": {
                "message": message,
                "actions": actions[:5] # Limit to top 5 actions
            }
        }
    except Exception as e:
        logger.error(f"Insights handler failed: {e}")
        return {"success": False, "error": str(e)}

async def handle_resolve_conflicts(request: ChatRequest, entities: Dict[str, Any]) -> Dict[str, Any]:
    """Handle request to optimize schedule and resolve conflicts"""
    try:
        return {
            "success": True,
            "response": {
                "message": "📅 I've analyzed your calendar for the next 7 days and found **3 conflicts**. \n\nI can automatically resolve these by polling the participants and finding the best slots using my coordination engine.",
                "actions": [
                    {"type": "run_workflow", "label": "Resolve All Conflicts", "workflow_id": "auto_schedule_conflict_resolution"}
                ]
            }
        }
    except Exception as e:
        logger.error(f"Conflict resolution handler failed: {e}")
        return {"success": False, "error": str(e)}

async def handle_set_goal(request: ChatRequest, entities: Dict[str, Any]) -> Dict[str, Any]:
    """Handle request to set a new high-level goal"""
    try:
        from core.workflow_template_system import template_manager
        # Extract goal and date if possible, otherwise use defaults/mock
        goal_text = entities.get("goal_text", request.message)
        # Default to end of month if no date specified
        import datetime
        now = datetime.datetime.now()
        end_of_month = (now.replace(day=1) + datetime.timedelta(days=32)).replace(day=1) - datetime.timedelta(days=1)
        target_date = entities.get("target_date", end_of_month.isoformat())

        return {
            "success": True,
            "response": {
                "message": f"I've set your goal: '**{goal_text}**'. I'm decomposing this into a series of sub-tasks and will monitor the progress for you. 🚀",
                "actions": [
                    {
                        "type": "run_workflow", 
                        "label": "Activate Automation", 
                        "workflow_id": "goal_driven_automation",
                        "parameters": {
                            "goal_text": goal_text,
                            "target_date": target_date
                        }
                    },
                    {"type": "link", "label": "View Goal Dashboard", "path": "/analytics/goals"}
                ]
            }
        }
    except Exception as e:
        logger.error(f"Set goal handler failed: {e}")
        return {"success": False, "error": str(e)}

async def handle_silent_stakeholders(request: ChatRequest) -> Dict[str, Any]:
    """Handle request to identify silent stakeholders and suggest outreach"""
    try:
        from core.stakeholder_engine import get_stakeholder_engine
        engine = get_stakeholder_engine()
        
        silent_stakeholders = await engine.identify_silent_stakeholders(request.user_id)
        
        if not silent_stakeholders:
            return {
                "success": True,
                "response": {
                    "message": "I've checked your communications and project assignments. Everyone seems to be actively engaged! ✅",
                    "actions": []
                }
            }
            
        message = "**Stakeholder Engagement Alert** 📣\n\nI've identified a few key people who haven't engaged in a while:\n\n"
        actions = []
        
        for s in silent_stakeholders[:3]: # Show top 3
            message += f"- **{s['name']}** ({s['email']}): No interaction for {s['days_since']} days.\n"
            actions.append({
                "type": "send_email",
                "label": f"Nudge {s['name']}",
                "recipient": s["email"],
                "subject": f"Checking in - {s.get('name')}",
                "body": s.get("suggested_outreach", "")
            })
            
        message += "\nWould you like me to draft an outreach message for any of them?"
        
        return {
            "success": True,
            "response": {
                "message": message,
                "actions": actions
            }
        }
    except Exception as e:
        logger.error(f"Stakeholder handler failed: {e}")
        return {"success": False, "error": str(e)}

async def handle_goal_status(request: ChatRequest, entities: Dict[str, Any]) -> Dict[str, Any]:
    """Handle request to check status of active goals"""
    try:
        from core.goal_engine import goal_engine
        # Mock status for now
        return {
            "success": True,
            "response": {
                "message": "You have **1 active goal**: 'Close this deal by end of month'.\n- **Progress**: 25%\n- **Status**: On Track\n- **Next Milestone**: Proposal Drafting (Due in 3 days)",
                "actions": [
                    {"type": "link", "label": "Manage Goals", "path": "/analytics/goals"}
                ]
            }
        }
    except Exception as e:
        logger.error(f"Goal status handler failed: {e}")
        return {"success": False, "error": str(e)}

# --- System & Search Handlers (Phase 25C) ---

async def handle_system_status(request: ChatRequest) -> Dict[str, Any]:
    """Handle system status request"""
    try:
        # Get comprehensive system status
        overall_status = SystemStatus.get_overall_status()
        system_info = SystemStatus.get_system_info()
        resource_usage = SystemStatus.get_resource_usage()
        service_status = SystemStatus.get_service_status()
        
        # Count healthy services
        healthy_services = sum(1 for s in service_status.values() if s.get("status") in ["healthy", "operational"])
        total_services = len(service_status)
        
        message = f"**System Status: {overall_status.upper()}**\n\n"
        message += f"Services: {healthy_services}/{total_services} healthy\n"
        message += f"CPU: {resource_usage.get('cpu', {}).get('percent', 0):.1f}%\n"
        message += f"Memory: {resource_usage.get('memory', {}).get('percent', 0):.1f}%\n"
        message += f"Platform: {system_info.get('platform', {}).get('system', 'Unknown')}"
        
        return {
            "success": True,
            "response": {
                "message": message,
                "data": {
                    "overall_status": overall_status,
                    "services": service_status,
                    "resources": resource_usage
                },
                "actions": []
            }
        }
    except Exception as e:
        logger.error(f"System status check failed: {e}")
        return {
            "success": False,
            "response": {
                "message": f"Failed to get system status: {str(e)}",
                "actions": []
            }
        }

async def handle_platform_search(request: ChatRequest, entities: Dict[str, Any]) -> Dict[str, Any]:
    """Handle platform-wide search request"""
    try:
        query = entities.get("query", request.message)
        
        # Create search request
        search_req = SearchRequest(
            query=query,
            user_id=request.user_id,
            limit=10,
            search_type="hybrid"
        )
        
        # Perform search
        search_response = await unified_hybrid_search(search_req)
        
        if search_response.success and search_response.results:
            message = f"Found {len(search_response.results)} results for '{query}':\n\n"
            for i, result in enumerate(search_response.results[:5], 1):
                doc_type = result.metadata.get("type", "document") if result.metadata else "document"
                snippet = result.text[:100] + "..." if len(result.text) > 100 else result.text
                message += f"{i}. [{doc_type.title()}] {snippet}\n"
            
            if len(search_response.results) > 5:
                message += f"\n...and {len(search_response.results) - 5} more results."
            
            return {
                "success": True,
                "response": {
                    "message": message,
                    "data": {
                        "results": [r.dict() for r in search_response.results],
                        "total_count": search_response.total_count
                    },
                    "actions": []
                }
            }
        else:
            return {
                "success": True,
                "response": {
                    "message": f"No results found for '{query}'.",
                    "actions": []
                }
            }
            
    except Exception as e:
        logger.error(f"Platform search failed: {e}")
        return {
            "success": False,
            "response": {
                "message": f"Search failed: {str(e)}",
                "actions": []
            }
        }<|MERGE_RESOLUTION|>--- conflicted
+++ resolved
@@ -60,22 +60,17 @@
     asdict = None
 
 # Import chat history management
-<<<<<<< HEAD
 # Import chat history management
 try:
     from core.lancedb_handler import get_chat_history_manager
     from core.chat_session_manager import get_chat_session_manager
     from core.chat_context_manager import get_chat_context_manager
+    from core.knowledge_query_endpoints import get_knowledge_query_manager
 except (ImportError, BaseException):
     get_chat_history_manager = None
     get_chat_session_manager = None
     get_chat_context_manager = None
-=======
-from core.lancedb_handler import get_chat_history_manager
-from core.chat_session_manager import get_chat_session_manager
-from core.chat_context_manager import get_chat_context_manager
-from core.knowledge_query_endpoints import get_knowledge_query_manager
->>>>>>> 3e862a0d
+    get_knowledge_query_manager = None
 
 # Initialize AI service
 try:
