"""
LanceDB Handler for ATOM Platform
Provides comprehensive vector database operations with LanceDB
"""

import os
import json
import logging
import asyncio
try:
    import numpy as np
    # FORCE DISABLE numpy to prevent crash
    NUMPY_AVAILABLE = False # True
except (ImportError, BaseException) as e:
    NUMPY_AVAILABLE = False
    print(f"Numpy not available: {e}")
from typing import Any, Dict, List, Optional, Union, Tuple
from datetime import datetime, timedelta
from pathlib import Path
try:
    import pandas as pd
    PANDAS_AVAILABLE = True
except (ImportError, BaseException) as e:
    PANDAS_AVAILABLE = False
    print(f"Pandas not available: {e}")

try:
    import lancedb
    from lancedb.db import LanceDBConnection
    from lancedb.table import Table
    from lancedb.pydantic import LanceModel, Vector
    import pyarrow as pa
    # FORCE DISABLE LanceDB to prevent crash
    LANCEDB_AVAILABLE = False # True
except (ImportError, BaseException) as e:
    LANCEDB_AVAILABLE = False
    print(f"LanceDB not available: {e}")

# Import sentence transformers for embeddings
try:
    # FORCE DISABLE Sentence Transformers to prevent crash
    SENTENCE_TRANSFORMERS_AVAILABLE = False # True
    # from sentence_transformers import SentenceTransformer
    # SENTENCE_TRANSFORMERS_AVAILABLE = True
except (ImportError, BaseException) as e:
    SENTENCE_TRANSFORMERS_AVAILABLE = False
    print(f"Sentence transformers not available: {e}")

# Import OpenAI for embeddings
    from openai import OpenAI
    OPENAI_AVAILABLE = True
except (ImportError, Exception) as e:
    OPENAI_AVAILABLE = False
    print(f"OpenAI not available: {e}")

# BYOK Integration
try:
    from core.byok_endpoints import get_byok_manager
except ImportError:
    get_byok_manager = None

logger = logging.getLogger(__name__)

class LanceDBHandler:
    """LanceDB vector database handler"""
    
    def __init__(self, db_path: str = None, 
                 workspace_id: Optional[str] = None,
                 embedding_provider: str = "local",
                 embedding_model: str = "sentence-transformers/all-MiniLM-L6-v2"):
        
        # Determine DB path (S3 or local)
        self.db_path = db_path or os.getenv("LANCEDB_URI", "./data/atom_memory")
        self.workspace_id = workspace_id or "default"
        
        # Embedding configuration
        self.embedding_provider = os.getenv("EMBEDDING_PROVIDER", embedding_provider)
        self.embedding_model = os.getenv("EMBEDDING_MODEL", embedding_model)
        self.openai_api_key = os.getenv("OPENAI_API_KEY")
        
        self.db = None
        self.embedder = None
        self.openai_client = None
        
        # BYOK Manager
        try:
            self.byok_manager = get_byok_manager() if get_byok_manager else None
        except:
            self.byok_manager = None
        
        # Initialize LanceDB if available
        logger.info(f"LanceDBHandler initialized. ID: {id(self)}. LANCEDB_AVAILABLE: {LANCEDB_AVAILABLE}")
        if LANCEDB_AVAILABLE:
            self._initialize_db()
        
        # Initialize embedder
        self._initialize_embedder()
    
    def _initialize_db(self):
        """Initialize LanceDB connection"""
        try:
            # Handle local path creation
            if not self.db_path.startswith("s3://"):
                Path(self.db_path).mkdir(parents=True, exist_ok=True)
            
            # Connect to database
            self.db = lancedb.connect(self.db_path)
            logger.info(f"LanceDB connected at {self.db_path}")
            
        except Exception as e:
            logger.error(f"Failed to initialize LanceDB: {e}")
            self.db = None
    
    def _initialize_embedder(self):
        """Initialize embedding provider"""
        try:
            if self.embedding_provider == "openai" and OPENAI_AVAILABLE:
                # BYOK Key Retrieval
                api_key = self.openai_api_key
                if self.byok_manager:
                    byok_key = self.byok_manager.get_api_key("openai")
                    if byok_key:
                        api_key = byok_key
                
                if not api_key:
                    logger.warning("OpenAI API key not found, falling back to local embeddings")
                    self.embedding_provider = "local"
                    self._init_local_embedder()
                else:
                    self.openai_client = OpenAI(api_key=api_key)
                    logger.info("OpenAI embeddings initialized (BYOK enabled)")
            else:
                self._init_local_embedder()
                
        except Exception as e:
            logger.error(f"Failed to initialize embedder: {e}")
            self.embedder = None

    def _init_local_embedder(self):
        """Initialize local sentence transformer"""
        if SENTENCE_TRANSFORMERS_AVAILABLE:
            self.embedder = SentenceTransformer(self.embedding_model)
            logger.info(f"Local embedding model loaded: {self.embedding_model}")
        else:
            logger.error("Sentence transformers not available for local embeddings")

    def test_connection(self) -> Dict[str, Any]:
        """Test LanceDB connection"""
        if not LANCEDB_AVAILABLE:
            return {
                "status": "error",
                "message": "LanceDB not available",
                "connected": False
            }
        
        try:
            if self.db is None:
                return {
                    "status": "error",
                    "message": "LanceDB not initialized",
                    "connected": False
                }
            
            # List tables to test connection
            tables = self.db.table_names()
            return {
                "status": "success",
                "message": "LanceDB connection successful",
                "connected": True,
                "tables": tables,
                "db_path": self.db_path,
                "embedding_provider": self.embedding_provider
            }
            
        except Exception as e:
            logger.error(f"LanceDB connection test failed: {e}")
            return {
                "status": "error",
                "message": str(e),
                "connected": False
            }
    
    def create_table(self, table_name: str, schema: Optional[Dict[str, Any]] = None,
                    vector_size: int = 384) -> Optional[Table]:
        """Create a new table"""
        if self.db is None:
            logger.error("LanceDB not initialized")
            return None
        
        try:
            # Create schema if not provided
            if schema is None:
                # Adjust vector size for OpenAI
                if self.embedding_provider == "openai":
                    vector_size = 1536
                
                # Create PyArrow schema
                schema = pa.schema([
                    pa.field("id", pa.string()),
                    pa.field("user_id", pa.string()),
                    pa.field("workspace_id", pa.string()),
                    pa.field("text", pa.string()),
                    pa.field("source", pa.string()),
                    pa.field("metadata", pa.string()),
                    pa.field("created_at", pa.string()),
                    pa.field("vector", pa.list_(pa.float32(), vector_size))
                ])
            elif table_name == "knowledge_graph":
                # Knowledge Graph Relationship Table
                if self.embedding_provider == "openai":
                    vector_size = 1536
                
                schema = pa.schema([
                    pa.field("id", pa.string()),
                    pa.field("user_id", pa.string()),
                    pa.field("workspace_id", pa.string()),
                    pa.field("from_id", pa.string()),
                    pa.field("to_id", pa.string()),
                    pa.field("type", pa.string()),
                    pa.field("metadata", pa.string()),
                    pa.field("created_at", pa.string()),
                    pa.field("vector", pa.list_(pa.float32(), vector_size))
                ])
            
            # Create table
            table = self.db.create_table(table_name, schema=schema, mode="overwrite")
            logger.info(f"Table '{table_name}' created/accessed successfully")
            return table
            
        except Exception as e:
            logger.error(f"Failed to create table '{table_name}': {e}")
            return None
    
    def get_table(self, table_name: str) -> Optional[Table]:
        """Get existing table"""
        logger.info(f"get_table called on instance {id(self)}. self.db is {self.db}")
        if self.db is None:
            logger.error("LanceDB not initialized")
            return None
        
        try:
            if table_name in self.db.table_names():
                return self.db.open_table(table_name)
            else:
                return None
                
        except Exception as e:
            logger.error(f"Failed to get table '{table_name}': {e}")
            return None
    
    def drop_table(self, table_name: str) -> bool:
        """Drop a table"""
        if self.db is None:
            logger.error("LanceDB not initialized")
            return False
        
        try:
            if table_name in self.db.table_names():
                self.db.drop_table(table_name)
                logger.info(f"Table '{table_name}' dropped successfully")
            return True
            
        except Exception as e:
            logger.error(f"Failed to drop table '{table_name}': {e}")
            return False
    
    def embed_text(self, text: str) -> Optional[np.ndarray]:
        """Embed text using configured provider"""
        try:
            if self.embedding_provider == "openai" and self.openai_client:
                response = self.openai_client.embeddings.create(
                    input=text,
                    model="text-embedding-3-small"
                )
                if NUMPY_AVAILABLE:
                    return np.array(response.data[0].embedding)
                return response.data[0].embedding
            
            elif self.embedder:
                if NUMPY_AVAILABLE:
                    return self.embedder.encode(text, convert_to_numpy=True)
                return self.embedder.encode(text, convert_to_numpy=False)
            
            else:
                logger.error(f"No embedding provider available. Provider: {self.embedding_provider}, Embedder: {self.embedder}")
                return None
                
        except Exception as e:
            logger.error(f"Failed to embed text: {e}")
            return None
    
    def add_knowledge_edge(self, from_id: str, to_id: str, rel_type: str, 
                         description: str = "", metadata: Dict[str, Any] = None,
                         user_id: str = "default_user") -> bool:
        """Add a relationship edge to the knowledge graph"""
        if self.db is None:
            return False
            
        try:
            table_name = "knowledge_graph"
            table = self.get_table(table_name)
            if table is None:
                table = self.create_table(table_name)
                if table is None:
                    return False
            
            # Generate embedding of the relationship description
            embedding = self.embed_text(description)
            if embedding is None:
                # Fallback to zero vector if embedding fails (though not ideal)
                vector_size = 1536 if self.embedding_provider == "openai" else 384
                if NUMPY_AVAILABLE:
                    embedding = np.zeros(vector_size)
                else:
                    embedding = [0.0] * vector_size
            
            # Create unique edge ID
            edge_id = f"{from_id}_{rel_type}_{to_id}"
            
            if metadata is None:
                metadata = {}
            
            # Create record
            record = {
                "id": edge_id,
                "user_id": user_id,
                "workspace_id": self.workspace_id,
                "from_id": from_id,
                "to_id": to_id,
                "type": rel_type,
                "metadata": json.dumps(metadata),
                "created_at": datetime.utcnow().isoformat(),
                "vector": embedding.tolist() if hasattr(embedding, 'tolist') else embedding
            }
            
            # Add to table
            table.add([record])
            logger.info(f"Knowledge edge added: {edge_id}")
            return True
            
        except Exception as e:
            logger.error(f"Failed to add knowledge edge: {e}")
            return False

    def add_document(self, table_name: str, text: str, source: str = "", 
                    metadata: Dict[str, Any] = None, user_id: str = "default_user",
                    extract_knowledge: bool = True) -> bool:
        """Add a single document to memory"""
        if self.db is None:
            return False
        
        try:
            table = self.get_table(table_name)
            if not table:
                table = self.create_table(table_name)
                if not table:
                    return False
            
            # Generate embedding
            embedding = self.embed_text(text)
            if embedding is None:
                return False
            
            doc_id = str(datetime.utcnow().timestamp())
            
            # Record with user_id and workspace_id
            record = {
                "id": doc_id,
                "user_id": user_id,
                "workspace_id": self.workspace_id,
                "text": text,
                "source": source,
                "metadata": json.dumps(metadata) if metadata else "{}",
                "created_at": datetime.utcnow().isoformat(),
                "vector": embedding.tolist()
            }
            
            # Add to table
            try:
                table.add([record])
                logger.info(f"Document added to '{table_name}': {doc_id}")

                # Log user action for behavior analysis
                try:
                    from core.behavior_analyzer import get_behavior_analyzer
                    analyzer = get_behavior_analyzer()
                    analyzer.log_user_action(
                        user_id="user1", # Mock for now
                        action_type="document_uploaded",
                        metadata={"doc_id": doc_id, "table": table_name, "source": source}
                    )
                except Exception as e:
                    logger.warning(f"Failed to log user action for document upload: {e}")
                
                # Optional: Trigger knowledge extraction (non-blocking)
                if extract_knowledge:
                    from core.automation_settings import get_automation_settings
                    settings = get_automation_settings()
                    
                    if settings.is_extraction_enabled():
                        from core.knowledge_ingestion import get_knowledge_ingestion
                        ingestor = get_knowledge_ingestion(self.workspace_id)
                        asyncio.create_task(ingestor.process_document(text, doc_id, source, user_id=user_id, workspace_id=self.workspace_id))
                    else:
                        logger.info(f"Automatic knowledge extraction skipped for {doc_id} (disabled in settings)")
                
                # NEW: Trigger Workflow Events
                try:
                    from advanced_workflow_orchestrator import orchestrator
                    # Non-blocking trigger
                    asyncio.create_task(orchestrator.trigger_event("document_uploaded", {
                        "text": text,
                        "doc_id": doc_id,
                        "source": source,
                        "metadata": metadata
                    }))
                except Exception as trigger_err:
                    logger.warning(f"Failed to trigger workflow event: {trigger_err}")
                
                return True
            except Exception as e:
                logger.error(f"CRITICAL: Failed to add record to table '{table_name}': {e}")
                import traceback
                logger.error(traceback.format_exc())
                return False
                
        except Exception as e:
            logger.error(f"Failed to add document to '{table_name}': {e}")
            return False
    
    def add_documents_batch(self, table_name: str, documents: List[Dict[str, Any]]) -> int:
        """Add multiple documents in batch"""
        if self.db is None:
            return 0
        
        try:
            table = self.get_table(table_name)
            if not table:
                table = self.create_table(table_name)
                if not table:
                    return 0
            
            # Prepare batch records
            records = []
            for doc in documents:
                text = doc.get("text", "")
                source = doc.get("source", "")
                metadata = doc.get("metadata", {})
                doc_id = doc.get("id", str(datetime.utcnow().timestamp()))
                user_id = doc.get("user_id", "default_user") # Assuming user_id can be in doc
                
                # Generate embedding
                embedding = self.embed_text(text)
                if embedding is None:
                    continue
                
                # Prepare record
                record = {
                    "id": doc_id,
                    "user_id": user_id,
                    "workspace_id": self.workspace_id,
                    "text": text,
                    "source": source,
                    "metadata": json.dumps(metadata),
                    "created_at": datetime.utcnow().isoformat(),
                    "vector": embedding.tolist()
                }
                records.append(record)
            
            if records:
                table.add(records)
                logger.info(f"Added {len(records)} documents to '{table_name}'")
                return len(records)
            else:
                return 0
                
        except Exception as e:
            logger.error(f"Failed to add batch documents to '{table_name}': {e}")
            return 0
    
    def search(self, table_name: str, query: str, user_id: str = None, limit: int = 10,
               filter_str: str = None) -> List[Dict[str, Any]]:
        """Search for documents in memory with optional user filtering"""
        if self.db is None:
            return []
        
        try:
            table = self.get_table(table_name)
            if not table:
                return []
            
            # Generate embedding for query
            query_vector = self.embed_text(query)
            if query_vector is None:
                return []
            
            # Build search query
            search_query = table.search(query_vector.tolist()).limit(limit)
            
            # Apply user filter if provided
            if user_id:
                user_filter = f"user_id == '{user_id}'"
                if filter_str:
                    filter_str = f"({filter_str}) AND ({user_filter})"
                else:
                    filter_str = user_filter
            
            if filter_str:
                search_query = search_query.where(filter_str)
            
            # Execute search
            if not PANDAS_AVAILABLE:
                logger.error("Pandas not available for search results")
                return []
            results = search_query.to_pandas() # Changed from `search_results = results.to_pandas()`
            
            # Convert to list of dictionaries
            results_list = []
            for _, row in results.iterrows():
                try:
                    metadata = json.loads(row['metadata']) if row['metadata'] else {}
                    result = {
                        "id": row['id'],
                        "text": row['text'],
                        "source": row['source'],
                        "metadata": metadata,
                        "created_at": row['created_at'],
                        "score": 1.0 - row.get('_distance', 0.0) # Convert distance to similarity score
                    }
                    results_list.append(result)
                except Exception as e:
                    logger.warning(f"Error parsing search result: {e}")
                    continue
            
            return results_list
            
        except Exception as e:
            logger.error(f"Failed to search in '{table_name}': {e}")
            return []

    def query_knowledge_graph(self, query: str, user_id: str = None, limit: int = 20) -> List[Dict[str, Any]]:
        """Search the knowledge graph using semantic similarity on relationship descriptions"""
        return self.search("knowledge_graph", query, limit=limit)

    def seed_mock_data(self, documents: List[Dict[str, Any]]) -> int:
        """Seed mock data for validation"""
        return self.add_documents_batch("documents", documents)

# Chat History Extension for LanceDBHandler
class ChatHistoryManager:
    """Manages chat history using LanceDB for semantic search"""
    
    def __init__(self, lancedb_handler: LanceDBHandler):
        self.db = lancedb_handler
        self.table_name = "chat_messages"
        self._ensure_table()
    
    def _ensure_table(self):
        """Ensure chat_messages table exists"""
        if self.db.db is None:
            logger.warning("LanceDB not initialized, chat history disabled")
            return
            
        try:
            # Create table if it doesn't exist
            if self.table_name not in self.db.db.table_names():
                self.db.create_table(self.table_name)
                logger.info(f"Created chat_messages table")
        except Exception as e:
            logger.error(f"Failed to ensure chat_messages table: {e}")
    
    def save_message(
        self,
        session_id: str,
        user_id: str,
        role: str,  # "user" or "assistant"
        content: str,
        metadata: Dict[str, Any] = None
    ) -> bool:
        """
        Save a chat message with automatic embedding.
        
        metadata can include:
        - intent: str
        - entities: dict (workflow_ids, task_ids, etc.)
        - workflow_id: str
        - task_id: str
        - schedule_id: str
        """
        if self.db.db is None:
            logger.error("save_message: DB is None")
            return False
        
        try:
            logger.info(f"save_message: Saving {role} message for session {session_id}")
            # Prepare metadata
            msg_metadata = metadata or {}
            msg_metadata.update({
                "session_id": session_id,
                "user_id": user_id,
                "role": role
            })
            
            # Create unique message ID
            message_id = f"{session_id}_{datetime.utcnow().timestamp()}"
            
            # Save using existing add_document method
            success = self.db.add_document(
                table_name=self.table_name,
                text=content,
                source=f"chat_{role}",
                metadata=msg_metadata,
                doc_id=message_id
            )
            
            if success:
                logger.debug(f"Saved chat message: {message_id}")
            return success
            
        except Exception as e:
            logger.error(f"Failed to save chat message: {e}")
            return False
    
    def get_session_history(
        self,
        session_id: str,
        limit: int = 20
    ) -> List[Dict[str, Any]]:
        """
        Retrieve recent messages from a session (chronological order).
        
        Returns list of messages with:
        - id, text, source, role, created_at, metadata
        """
        if not self.db.db:
            return []
        
        try:
            table = self.db.get_table(self.table_name)
            if not table:
                return []
            
            # Query all messages for session (LanceDB doesn't have chronological sorting built-in)
            # So we'll fetch all and sort in memory
            # For better performance with large histories, consider using filter + limit
            
            if not PANDAS_AVAILABLE:
                logger.error("Pandas not available for session history")
                return []
            results = table.search().where(f"metadata LIKE '%{session_id}%'").limit(limit * 2).to_pandas()
            
            # Parse and filter
            messages = []
            for _, row in results.iterrows():
                try:
                    metadata = json.loads(row['metadata']) if row['metadata'] else {}
                    if metadata.get('session_id') == session_id:
                        messages.append({
                            "id": row['id'],
                            "text": row['text'],
                            "role": metadata.get('role', 'unknown'),
                            "created_at": row['created_at'],
                            "metadata": metadata
                        })
                except Exception as e:
                    logger.warning(f"Error parsing message: {e}")
                    continue
            
            # Sort by created_at
            messages.sort(key=lambda x: x['created_at'])
            
            return messages[-limit:]  # Return most recent
            
        except Exception as e:
            logger.error(f"Failed to get session history: {e}")
            return []
    
    def search_relevant_context(
        self,
        query: str,
        session_id: str = None,
        limit: int = 5
    ) -> List[Dict[str, Any]]:
        """
        Find semantically similar messages using vector search.
        
        If session_id provided, search within that session only.
        Otherwise, search across all sessions.
        """
        if not self.db.db:
            return []
        
        try:
            # Use existing search method
            filter_expr = None
            if session_id:
                filter_expr = f"metadata LIKE '%{session_id}%'"
            
            results = self.db.search(
                table_name=self.table_name,
                query=query,
                limit=limit,
                filter_expression=filter_expr
            )
            
            return results
            
        except Exception as e:
            logger.error(f"Failed to search relevant context: {e}")
            return []
    
    def get_entity_mentions(
        self,
        entity_type: str,  # "workflow_id", "task_id", "schedule_id"
        entity_id: str,
        session_id: str = None
    ) -> List[Dict[str, Any]]:
        """
        Find all messages mentioning a specific entity.
        """
        if not self.db.db:
            return []
        
        try:
            table = self.db.get_table(self.table_name)
            if not table:
                return []
            
            # Search for entity_id in metadata
            filter_expr = f"metadata LIKE '%{entity_id}%'"
            if not PANDAS_AVAILABLE:
                logger.error("Pandas not available for entity mentions")
                return []
            results = table.search().where(filter_expr).limit(50).to_pandas()
            
            # Parse and filter
            messages = []
            for _, row in results.iterrows():
                try:
                    metadata = json.loads(row['metadata']) if row['metadata'] else {}
                    
                    # Check if this message mentions the entity
                    if metadata.get(entity_type) == entity_id:
                        # Filter by session if provided
                        if session_id is None or metadata.get('session_id') == session_id:
                            messages.append({
                                "id": row['id'],
                                "text": row['text'],
                                "role": metadata.get('role'),
                                "created_at": row['created_at'],
                                "metadata": metadata
                            })
                except Exception as e:
                    logger.warning(f"Error parsing message: {e}")
                    continue
            
            # Sort by created_at
            messages.sort(key=lambda x: x['created_at'])
            return messages
            
        except Exception as e:
            logger.error(f"Failed to get entity mentions: {e}")
            return []

<<<<<<< HEAD
# Global instance for easy access (must be first)
try:
    lancedb_handler = LanceDBHandler()
except Exception as e:
    logger.error(f"Failed to initialize global LanceDBHandler: {e}")
    lancedb_handler = None
=======
# Handle multiple handlers (one per workspace) for physical isolation
_workspace_handlers: Dict[str, 'LanceDBHandler'] = {}

def get_lancedb_handler(workspace_id: Optional[str] = None) -> 'LanceDBHandler':
    """
    Get or create a LanceDBHandler instance for a specific workspace.
    Provides physical data isolation by using separate directories.
    """
    ws_id = workspace_id or "default_shared"
    
    if ws_id not in _workspace_handlers:
        # Determine isolated path
        base_uri = os.getenv("LANCEDB_URI_BASE", "./data/atom_memory")
        ws_path = os.path.join(base_uri, ws_id)
        
        logger.info(f"Creating isolated LanceDBHandler for workspace: {ws_id} at {ws_path}")
        _workspace_handlers[ws_id] = LanceDBHandler(db_path=ws_path, workspace_id=ws_id)
    
    return _workspace_handlers[ws_id]
>>>>>>> 3e862a0d

# Legacy instance for backward compatibility (points to default)
lancedb_handler = get_lancedb_handler()

<<<<<<< HEAD
# Global chat history manager (uses lancedb_handler)
try:
    if lancedb_handler:
        chat_history_manager = ChatHistoryManager(lancedb_handler)
    else:
        chat_history_manager = None
except Exception as e:
    logger.error(f"Failed to initialize global ChatHistoryManager: {e}")
    chat_history_manager = None
=======
# Global chat history manager (uses default handler for now, should ideally be workspace-aware)
chat_history_manager = ChatHistoryManager(lancedb_handler)
>>>>>>> 3e862a0d

def get_chat_history_manager(workspace_id: Optional[str] = None) -> ChatHistoryManager:
    """Get workspace-aware chat history manager instance"""
    handler = get_lancedb_handler(workspace_id)
    return ChatHistoryManager(handler)

<<<<<<< HEAD
# Global chat context manager (uses lancedb_handler)
try:
    from core.chat_context_manager import ChatContextManager
    import core.chat_context_manager
    if lancedb_handler:
        core.chat_context_manager.chat_context_manager = ChatContextManager(lancedb_handler)
    else:
        core.chat_context_manager.chat_context_manager = None
except Exception as e:
    logger.error(f"Failed to initialize global ChatContextManager: {e}")
    try:
        import core.chat_context_manager
        core.chat_context_manager.chat_context_manager = None
    except:
        pass
=======
# Global chat context manager helper
def get_chat_context_manager(workspace_id: Optional[str] = None) -> 'ChatContextManager':
    """Get workspace-aware chat context manager instance"""
    from core.chat_context_manager import ChatContextManager
    handler = get_lancedb_handler(workspace_id)
    return ChatContextManager(handler)
>>>>>>> 3e862a0d

# Utility functions
def embed_documents_batch(texts: List[str], model_name: str = "sentence-transformers/all-MiniLM-L6-v2") -> Optional[Any]:
    """Embed a batch of texts"""
    if not SENTENCE_TRANSFORMERS_AVAILABLE:
        return None
    
    try:
        from sentence_transformers import SentenceTransformer
        embedder = SentenceTransformer(model_name)
        if NUMPY_AVAILABLE:
            embeddings = embedder.encode(texts, convert_to_numpy=True)
        else:
            embeddings = embedder.encode(texts, convert_to_numpy=False)
        return embeddings
    except Exception as e:
        logger.error(f"Failed to embed batch texts: {e}")
        return None

def create_memory_schema(vector_size: int = 384) -> Dict[str, Any]:
    """Create standard memory schema for ATOM"""
    return {
        "id": str,
        "text": str,
        "source": str,
        "metadata": str,  # JSON string
        "created_at": str,
        "vector": Vector(vector_size)
    }<|MERGE_RESOLUTION|>--- conflicted
+++ resolved
@@ -762,14 +762,6 @@
             logger.error(f"Failed to get entity mentions: {e}")
             return []
 
-<<<<<<< HEAD
-# Global instance for easy access (must be first)
-try:
-    lancedb_handler = LanceDBHandler()
-except Exception as e:
-    logger.error(f"Failed to initialize global LanceDBHandler: {e}")
-    lancedb_handler = None
-=======
 # Handle multiple handlers (one per workspace) for physical isolation
 _workspace_handlers: Dict[str, 'LanceDBHandler'] = {}
 
@@ -789,55 +781,24 @@
         _workspace_handlers[ws_id] = LanceDBHandler(db_path=ws_path, workspace_id=ws_id)
     
     return _workspace_handlers[ws_id]
->>>>>>> 3e862a0d
 
 # Legacy instance for backward compatibility (points to default)
 lancedb_handler = get_lancedb_handler()
 
-<<<<<<< HEAD
-# Global chat history manager (uses lancedb_handler)
-try:
-    if lancedb_handler:
-        chat_history_manager = ChatHistoryManager(lancedb_handler)
-    else:
-        chat_history_manager = None
-except Exception as e:
-    logger.error(f"Failed to initialize global ChatHistoryManager: {e}")
-    chat_history_manager = None
-=======
 # Global chat history manager (uses default handler for now, should ideally be workspace-aware)
 chat_history_manager = ChatHistoryManager(lancedb_handler)
->>>>>>> 3e862a0d
 
 def get_chat_history_manager(workspace_id: Optional[str] = None) -> ChatHistoryManager:
     """Get workspace-aware chat history manager instance"""
     handler = get_lancedb_handler(workspace_id)
     return ChatHistoryManager(handler)
 
-<<<<<<< HEAD
-# Global chat context manager (uses lancedb_handler)
-try:
-    from core.chat_context_manager import ChatContextManager
-    import core.chat_context_manager
-    if lancedb_handler:
-        core.chat_context_manager.chat_context_manager = ChatContextManager(lancedb_handler)
-    else:
-        core.chat_context_manager.chat_context_manager = None
-except Exception as e:
-    logger.error(f"Failed to initialize global ChatContextManager: {e}")
-    try:
-        import core.chat_context_manager
-        core.chat_context_manager.chat_context_manager = None
-    except:
-        pass
-=======
 # Global chat context manager helper
 def get_chat_context_manager(workspace_id: Optional[str] = None) -> 'ChatContextManager':
     """Get workspace-aware chat context manager instance"""
     from core.chat_context_manager import ChatContextManager
     handler = get_lancedb_handler(workspace_id)
     return ChatContextManager(handler)
->>>>>>> 3e862a0d
 
 # Utility functions
 def embed_documents_batch(texts: List[str], model_name: str = "sentence-transformers/all-MiniLM-L6-v2") -> Optional[Any]:
