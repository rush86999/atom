--- conflicted
+++ resolved
@@ -18,7 +18,7 @@
 import uuid
 from core.byok_endpoints import get_byok_manager
 from core.meta_automation import get_meta_automation
-from core.meta_automation import get_meta_automation
+
 
 # Configure logging
 logger = logging.getLogger(__name__)
@@ -712,13 +712,9 @@
             execution_id = str(uuid.uuid4())
             
         context = WorkflowContext(
-<<<<<<< HEAD
             workflow_id=workflow_id,
             execution_id=execution_id,
-=======
-            workflow_id=str(uuid.uuid4()),
             user_id=execution_context.get("user_id", "default_user") if execution_context else "default_user",
->>>>>>> 3e862a0d
             input_data=input_data,
             status=WorkflowStatus.RUNNING,
             started_at=datetime.datetime.now()
@@ -932,10 +928,6 @@
             logger.info(f"Conditions not met for step {step_id}, skipping")
             return
 
-<<<<<<< HEAD
-        # Execute the step based on its type
-        step_result = await self._execute_step_by_type(step, context)
-=======
         # Execute the step with retry logic (Phase 32)
         step_result = None
         last_error = None
@@ -943,7 +935,7 @@
         
         for attempt in range(retry_policy.max_retries + 1):
             try:
-                step_result = await self._execute_step_by_type(workflow, step, context)
+                step_result = await self._execute_step_by_type(step, context)
                 break  # Success, exit retry loop
                 
             except Exception as e:
@@ -1043,7 +1035,6 @@
             # Store step result as pending
             context.results[step_id] = step_result
             return # Pause execution of this branch
->>>>>>> 3e862a0d
 
         # Store step result
         context.results[step_id] = step_result
@@ -1129,8 +1120,6 @@
                 result = await self._execute_asana_integration(step, context)
             elif step.step_type == WorkflowStepType.PARALLEL_EXECUTION:
                 result = await self._execute_parallel_execution(step, context)
-<<<<<<< HEAD
-=======
             elif step.step_type == WorkflowStepType.HUBSPOT_INTEGRATION:
                 result = await self._execute_hubspot_integration(step, context)
             elif step.step_type == WorkflowStepType.SALESFORCE_INTEGRATION:
@@ -1139,15 +1128,12 @@
                 result = await self._execute_knowledge_lookup(step, context)
             elif step.step_type == WorkflowStepType.KNOWLEDGE_UPDATE:
                 result = await self._execute_knowledge_update(step, context)
->>>>>>> 3e862a0d
             elif step.step_type == WorkflowStepType.DELAY:
                 result = await self._execute_delay(step, context)
             elif step.step_type == WorkflowStepType.API_CALL:
                 result = await self._execute_api_call(step, context)
-<<<<<<< HEAD
             elif step.step_type == WorkflowStepType.MICROSOFT_365:
                 result = await self._execute_microsoft_365_integration(step, context)
-=======
             elif step.step_type == WorkflowStepType.UNIVERSAL_INTEGRATION:
                 result = await self._execute_universal_integration(step, context)
             elif step.step_type == WorkflowStepType.NOTION_INTEGRATION:
@@ -1200,7 +1186,6 @@
                 result = await self._execute_revenue_recognition(step, context)
             elif step.step_type == WorkflowStepType.RETENTION_PLAYBOOK:
                 result = await self._execute_retention_playbook(step, context)
->>>>>>> 3e862a0d
             else:
                 result = {"status": "completed", "message": f"Step type {step.step_type.value} executed"}
 
@@ -1218,8 +1203,6 @@
                 "execution_time_ms": execution_time
             }
 
-<<<<<<< HEAD
-=======
     async def _execute_ecommerce_sync(self, step: WorkflowStep, context: WorkflowContext) -> Dict[str, Any]:
         """Execute automated ecommerce to ledger mapping"""
         order_id = step.parameters.get("order_id") or context.input_data.get("order_id")
@@ -1361,8 +1344,6 @@
                 if clean_item:
                     text += f"- {clean_item}\n"
             return text
-
->>>>>>> 3e862a0d
     async def _execute_nlu_analysis(self, step: WorkflowStep, context: WorkflowContext) -> Dict[str, Any]:
         """Execute NLU analysis step"""
         if not self.ai_service:
@@ -1680,33 +1661,66 @@
             if result.get("status") == "error":
                 raise Exception(result.get("message"))
                 
-<<<<<<< HEAD
-=======
-            elif action == "message_delete":
-                message_id = step.parameters.get("message_id")
-                result = gmail.delete_message(message_id)
-                
-            elif action == "draft_create":
-                to = step.parameters.get("to")
-                subject = step.parameters.get("subject", "Automated Response")
-                body = step.parameters.get("body", "")
-                thread_id = step.parameters.get("thread_id")
-                result = gmail.draft_message(to=to, subject=subject, body=body, thread_id=thread_id)
-                
-            elif action == "send":
-                to = step.parameters.get("to")
-                subject = step.parameters.get("subject", "Automated Response")
-                body = step.parameters.get("body", "")
-                thread_id = step.parameters.get("thread_id")
-                result = gmail.send_message(to=to, subject=subject, body=body, thread_id=thread_id)
-            else:
-                return {"status": "failed", "error": f"Unsupported Gmail action: {action}"}
-
             return {
                 "status": "completed",
-                "result": result,
-                "messages": result if action == "list" else None, # Compatibility
-                "action": action
+                "service": service,
+                "action": action,
+                "data": result.get("data"),
+                "timestamp": datetime.datetime.now().isoformat()
+            }
+            
+        except Exception as e:
+            logger.error(f"M365 integration failed: {e}")
+            return {
+                "status": "failed",
+                "service": service, 
+                "action": action,
+                "error": str(e)
+            }
+    async def _execute_gmail_integration(self, step: WorkflowStep, context: WorkflowContext) -> Dict[str, Any]:
+        """Execute Gmail integration step"""
+        service = step.parameters.get("service", "gmail")
+        action = step.parameters.get("action", "send_message")
+        
+        try:
+            from integrations.gmail_service import GmailService
+            gmail = GmailService()
+            
+            result = None
+            
+            if action == "send_message" or action == "send_email":
+                to = step.parameters.get("to") or step.parameters.get("recipient")
+                subject = step.parameters.get("subject", "No Subject")
+                body = step.parameters.get("body") or step.parameters.get("message", "")
+                cc = step.parameters.get("cc", "")
+                bcc = step.parameters.get("bcc", "")
+                result = gmail.send_message(to, subject, body, cc, bcc)
+                
+            elif action == "draft_message":
+                to = step.parameters.get("to") or step.parameters.get("recipient")
+                subject = step.parameters.get("subject", "No Subject")
+                body = step.parameters.get("body") or step.parameters.get("message", "")
+                result = gmail.draft_message(to, subject, body)
+                
+            elif action == "modify_message":
+                msg_id = step.parameters.get("message_id")
+                add_labels = step.parameters.get("add_labels", [])
+                remove_labels = step.parameters.get("remove_labels", [])
+                success = gmail.modify_message(msg_id, add_labels, remove_labels)
+                result = {"success": success}
+                
+            elif action == "delete_message":
+                msg_id = step.parameters.get("message_id")
+                success = gmail.delete_message(msg_id)
+                result = {"success": success}
+                
+            else:
+                return {"status": "failed", "error": f"Unknown Gmail action: {action}"}
+            
+            return {
+                "status": "completed",
+                "action": action,
+                "result": result
             }
         except Exception as e:
             logger.error(f"Gmail integration error: {e}")
@@ -1773,23 +1787,92 @@
             
             result = notion.search(query=query, page_size=page_size)
             
->>>>>>> 3e862a0d
             return {
                 "status": "completed",
-                "service": service,
-                "action": action,
-                "data": result.get("data"),
-                "timestamp": datetime.datetime.now().isoformat()
+                "result": result,
+                "count": len(result.get("results", []))
             }
-            
-        except Exception as e:
-            logger.error(f"M365 integration failed: {e}")
+        except Exception as e:
+            logger.error(f"Notion search error: {e}")
+            return {"status": "failed", "error": str(e)}
+
+    async def _execute_notion_db_query(self, step: WorkflowStep, context: WorkflowContext) -> Dict[str, Any]:
+        """Execute Notion database query with AI filter support"""
+        try:
+            from integrations.notion_service import NotionService
+            notion = NotionService()
+            database_id = step.parameters.get("database_id")
+            filter_obj = step.parameters.get("filter")
+            ai_filter_query = step.parameters.get("ai_filter_query")
+            sorts = step.parameters.get("sorts")
+            page_size = step.parameters.get("page_size", 100)
+
+            # If AI query is provided, generate the filter object
+            if ai_filter_query and self.ai_service:
+                logger.info(f"Generating Notion filter for query: {ai_filter_query}")
+                prompt = f"""
+                Generate a Notion API filter object (JSON) for the following requirement:
+                "{ai_filter_query}"
+                
+                The database schema might have properties like:
+                - "Name" (title)
+                - "Status" (select/status)
+                - "Priority" (select)
+                - "Due Date" (date)
+                
+                Return ONLY the JSON filter object as specified in Notion API documentation.
+                Example structure: {{"property": "Status", "select": {{"equals": "Done"}}}}
+                """
+                ai_response = await self.ai_service.analyze_text(prompt, complexity=1)
+                try:
+                    # Extract JSON from response
+                    json_match = re.search(r'\{.*\}', ai_response, re.DOTALL)
+                    if json_match:
+                        parsed_filter = json.loads(json_match.group(0))
+                        # Merge or replace filter
+                        if filter_obj and isinstance(filter_obj, dict):
+                            filter_obj = {"and": [filter_obj, parsed_filter]}
+                        else:
+                            filter_obj = parsed_filter
+                except Exception as e:
+                    logger.warning(f"Failed to parse AI-generated filter: {e}")
+
+            result = notion.query_database(database_id, filter=filter_obj, sorts=sorts, page_size=page_size)
+            
             return {
-                "status": "failed",
-                "service": service, 
-                "action": action,
-                "error": str(e)
+                "status": "completed",
+                "result": result,
+                "count": len(result.get("results", []))
             }
+        except Exception as e:
+            logger.error(f"Notion DB query error: {e}")
+            return {"status": "failed", "error": str(e)}
+
+    async def _execute_app_search(self, step: WorkflowStep, context: WorkflowContext) -> Dict[str, Any]:
+        """Execute App Memory (LanceDB) search step"""
+        try:
+            from integrations.atom_communication_ingestion_pipeline import memory_manager
+            
+            # Ensure initialized
+            if not memory_manager.db:
+                memory_manager.initialize()
+                
+            query = step.parameters.get("query", "")
+            limit = step.parameters.get("limit", 10)
+            app_type = step.parameters.get("app_type") # Optional filter
+            
+            result = memory_manager.search_communications(query=query, limit=limit, app_type=app_type)
+            
+            return {
+                "status": "completed",
+                "result": result,
+                "count": len(result),
+                "memory_system": "LanceDB"
+            }
+        except Exception as e:
+            logger.error(f"App search error: {e}")
+            return {"status": "failed", "error": str(e)}
+
 
     def get_workflow_definitions(self) -> List[Dict[str, Any]]:
         """Get all workflow definitions"""
@@ -1851,8 +1934,6 @@
             "complex_workflows": len([w for w in self.workflows.values() if self._calculate_complexity_score(w) > 10])
         }
 
-<<<<<<< HEAD
-=======
     async def _execute_universal_integration(self, step: WorkflowStep, context: WorkflowContext) -> Dict[str, Any]:
         """Execute any integration using a universal handler approach"""
         service = step.parameters.get("service", "unknown")
@@ -2363,6 +2444,6 @@
             logger.error(f"Retention playbook execution failed: {e}")
             return {"status": "failed", "error": str(e)}
 
->>>>>>> 3e862a0d
+
 # Global orchestrator instance
 orchestrator = AdvancedWorkflowOrchestrator()