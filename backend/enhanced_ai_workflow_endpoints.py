--- conflicted
+++ resolved
@@ -283,12 +283,8 @@
 
         try:
             # Gemini REST API format
-<<<<<<< HEAD
-            url = f"https://generativelanguage.googleapis.com/v1beta/models/{model}:generateContent?key={self.google_api_key}"
-=======
             # Use v1 instead of v1beta to avoid model-not-found issues with some pro models
             url = f"https://generativelanguage.googleapis.com/v1/models/{model}:generateContent?key={self.google_api_key}"
->>>>>>> 5ccfbb99
             
             request_data = {
                 "contents": [{
@@ -350,12 +346,8 @@
 {
     "intent": "summary of all goals (e.g. 'Refund order AND update address')",
     "entities": ["list", "of", "key", "entities"],
-<<<<<<< HEAD
     "tasks": ["Task 1: Refund order #12345", "Task 2: Update shipping address to 123 Main St", "Task 3: Update financial spreadsheet in Excel"],
-=======
-    "tasks": ["Task 1: Refund order #12345", "Task 2: Update shipping address to 123 Main St"],
     "category": "general/technical/billing/etc",
->>>>>>> 5ccfbb99
     "priority": "high/medium/low",
     "confidence": 0.0-1.0
 }"""
@@ -377,22 +369,8 @@
         if self.google_api_key:
             providers_to_try.append("google")
         
-<<<<<<< HEAD
-        if provider == "google":
-            providers_to_try.insert(0, "google")
-        elif provider == "google_flash":
-            providers_to_try.insert(0, "google_flash")
-
-        # if provider != "openai" and self.openai_api_key:
-        #     providers_to_try.append("openai")
-        # if provider != "anthropic" and self.anthropic_api_key:
-        #     providers_to_try.append("anthropic")
-        # if provider != "deepseek" and self.deepseek_api_key:
-        #     providers_to_try.append("deepseek")
-=======
         # Unique list
         providers_to_try = list(dict.fromkeys(providers_to_try))
->>>>>>> 5ccfbb99
 
         last_error = None
         for provider_name in providers_to_try:
@@ -518,23 +496,6 @@
         Break down a complex task into manageable steps and triggers using a high-reasoning model.
         Returns a dict containing 'trigger' (optional) and 'steps' list.
         """
-<<<<<<< HEAD
-        system_prompt = """You are an expert task planner. Your goal is to break down a complex user query into a series of logical, manageable steps.
-For each step, you must assign a 'complexity' score from 1 to 4:
-1 = Low complexity (simple formatting, basic data retrieval, simple text generation) - Can be handled by cheaper models (e.g. Haiku, GPT-3.5)
-2 = Medium complexity (standard analysis, summarization, single-step reasoning) - Can be handled by standard models (e.g. Sonnet, GPT-4o-mini)
-3 = High complexity (complex analysis, code generation, multi-step reasoning) - Requires strong models (e.g. GPT-4, Opus)
-4 = Very High complexity (deep reasoning, strategic planning, complex problem solving) - Requires reasoning models (e.g. o1, Kimi k1.5)
-
-Domain Specific Guidelines:
-- Dev Studio: Code generation steps are usually High (3) or Very High (4). Documentation is Medium (2).
-- Scheduling: Conflict resolution is High (3). Simple booking is Low (1).
-- Finance: Financial analysis/forecasting is High (3) or Very High (4). Expense categorization is Medium (2).
-- Project Management: Critical path analysis is High (3). Task creation is Low (1). Microsoft Planner task management is Medium (2).
-- Marketing: Campaign strategy is Very High (4). Content generation is Medium (2) or High (3).
-- Office 365: Excel data manipulation is High (3). Power BI report refresh is Medium (2). Teams channel creation is Low (1).
-
-=======
         system_prompt = """You are an expert task planner and workflow architect. Your goal is to break down a user's instruction into a functional automation workflow.
         
 1. Identify the Trigger: If the user says "Every time...", "When...", "Whenever...", extract the trigger event.
@@ -550,8 +511,13 @@
 - devops: github, gitlab, bitbucket
 - design: figma
 - utilities: delay, task, ai_analysis, api_call
+- office_365: excel, power_bi, planner (Medium to High Complexity)
         
->>>>>>> 5ccfbb99
+Domain Specific Guidelines for Complexity (1-4):
+- Office 365: Excel data manipulation is High (3). Power BI report refresh is Medium (2). Teams channel creation is Low (1).
+- Dev Studio: Code generation steps are usually High (3) or Very High (4).
+- Finance: Financial analysis/forecasting is High (3).
+
 Return your response as a JSON object with this format:
 {
     "is_template": false, // true if user wants a reusable template
