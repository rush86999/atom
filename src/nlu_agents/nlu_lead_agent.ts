import {
  SubAgentInput,
  AnalyticalAgentResponse,
  CreativeAgentResponse,
  PracticalAgentResponse,
  EnrichedIntent,
} from './nlu_types';
import { AnalyticalAgent } from './analytical_agent';
import { CreativeAgent } from './creative_agent';
import { PracticalAgent } from './practical_agent';
import { SynthesizingAgent } from './synthesizing_agent';
import { TurnContext } from 'botbuilder';
import { AgentLLMService } from './nlu_types';
import { DataAnalystSkill } from '../skills/dataAnalystSkill';
import { AdvancedResearchSkill } from '../skills/researchSkillIndex';
import { LegalDocumentAnalysisSkill } from '../skills/legalSkillIndex';
import { ContentCreationAgent } from '../skills/contentCreationSkill';
import { PersonalizedShoppingAgent } from '../skills/personalizedShoppingSkill';
import { RecruitmentRecommendationAgent } from '../skills/recruitmentRecommendationSkill';
import { VibeHackingAgent } from '../skills/vibeHackingSkill';
import { TaxAgent } from './tax_agent';
import { MarketingAutomationAgent } from '../skills/marketingAutomationSkill';
import { WorkflowAgent } from './workflow_agent';
import { WorkflowGenerator } from './workflow_generator';
import { runAutonomousWebAppFlow } from '../orchestration/devOpsOrchestrator';
<<<<<<< HEAD
import { AutonomousTradingAgent } from './trading_agent';
=======
import { runShopifyReport } from '../orchestration/autonomousSystemOrchestrator';
import { SocialMediaAgent } from './socialMediaAgent';
>>>>>>> c3bb1fb4

export class NLULeadAgent {
  private analyticalAgent: AnalyticalAgent;
  private creativeAgent: CreativeAgent;
  private practicalAgent: PracticalAgent;
  private synthesizingAgent: SynthesizingAgent;
  private dataAnalystSkill: DataAnalystSkill;
  private advancedResearchSkill: AdvancedResearchSkill;
  private legalDocumentAnalysisSkill: LegalDocumentAnalysisSkill;
  private socialMediaAgent: SocialMediaAgent;
  private contentCreationAgent: ContentCreationAgent;
  private personalizedShoppingAgent: PersonalizedShoppingAgent;
  private recruitmentRecommendationAgent: RecruitmentRecommendationAgent;
  private vibeHackingAgent: VibeHackingAgent;
  private taxAgent: TaxAgent;
  private marketingAutomationAgent: MarketingAutomationAgent;
  private socialMediaAgent: SocialMediaAgent;
  private workflowAgent: WorkflowAgent;
  private workflowGenerator: WorkflowGenerator;
  private tradingAgent: AutonomousTradingAgent;
  private agentName: string = 'NLULeadAgent';

  constructor(
    llmService: AgentLLMService,
    context: TurnContext,
    memory: any,
    functions: any
  ) {
    this.analyticalAgent = new AnalyticalAgent(llmService);
    this.creativeAgent = new CreativeAgent(llmService);
    this.practicalAgent = new PracticalAgent(llmService);
    this.synthesizingAgent = new SynthesizingAgent(llmService);
    this.dataAnalystSkill = new DataAnalystSkill(context, memory, functions);
    this.advancedResearchSkill = new AdvancedResearchSkill();
    this.legalDocumentAnalysisSkill = new LegalDocumentAnalysisSkill();
    this.socialMediaAgent = new SocialMediaAgent(llmService);
    this.contentCreationAgent = new ContentCreationAgent(llmService);
    this.personalizedShoppingAgent = new PersonalizedShoppingAgent(llmService);
    this.recruitmentRecommendationAgent = new RecruitmentRecommendationAgent(
      llmService
    );
    this.vibeHackingAgent = new VibeHackingAgent(llmService);
    this.taxAgent = new TaxAgent(llmService);
    this.marketingAutomationAgent = new MarketingAutomationAgent(llmService);
    this.socialMediaAgent = new SocialMediaAgent(llmService);
    this.workflowAgent = new WorkflowAgent(llmService);
    this.workflowGenerator = new WorkflowGenerator();
    this.tradingAgent = new AutonomousTradingAgent(llmService);
  }

  public async analyzeIntent(input: SubAgentInput): Promise<EnrichedIntent> {
    const P_LEAD_SUB_AGENTS_TIMER_LABEL = `[${this.agentName}] All Sub-Agents Processing Duration`;
    const P_LEAD_SYNTHESIS_TIMER_LABEL = `[${this.agentName}] Synthesis Duration`;

    console.time(P_LEAD_SUB_AGENTS_TIMER_LABEL);
    const [
      analyticalResponse,
      creativeResponse,
      practicalResponse,
      contentCreationResponse,
      personalizedShoppingResponse,
      recruitmentRecommendationResponse,
      vibeHackingResponse,
      taxResponse,
      marketingAutomationResponse,
      workflowResponse,
      tradingResponse,
    ] = await Promise.all([
      this.analyticalAgent.analyze(input).catch((e) => {
        console.error('AnalyticalAgent failed:', e);
        return null;
      }),
      this.creativeAgent.analyze(input).catch((e) => {
        console.error('CreativeAgent failed:', e);
        return null;
      }),
      this.practicalAgent.analyze(input).catch((e) => {
        console.error('PracticalAgent failed:', e);
        return null;
      }),
      this.contentCreationAgent.analyze(input).catch((e) => {
        console.error('ContentCreationAgent failed:', e);
        return null;
      }),
      this.personalizedShoppingAgent.analyze(input).catch((e) => {
        console.error('PersonalizedShoppingAgent failed:', e);
        return null;
      }),
      this.recruitmentRecommendationAgent.analyze(input).catch((e) => {
        console.error('RecruitmentRecommendationAgent failed:', e);
        return null;
      }),
      this.vibeHackingAgent.analyze(input).catch((e) => {
        console.error('VibeHackingAgent failed:', e);
        return null;
      }),
      this.taxAgent.analyze(input).catch((e) => {
        console.error('TaxAgent failed:', e);
        return null;
      }),
      this.marketingAutomationAgent.analyze(input).catch((e) => {
        console.error('MarketingAutomationAgent failed:', e);
        return null;
      }),
      this.workflowAgent.analyze(input).catch((e) => {
        console.error('WorkflowAgent failed:', e);
        return null;
      }),
<<<<<<< HEAD
      this.tradingAgent.analyze(input).catch((e) => {
        console.error('TradingAgent failed:', e);
=======
      this.socialMediaAgent.analyzeAndAct(input).catch((e) => {
        console.error('SocialMediaAgent failed:', e);
>>>>>>> c3bb1fb4
        return null;
      }),
    ]);
    console.timeEnd(P_LEAD_SUB_AGENTS_TIMER_LABEL);

    const synthesisResult = await this.synthesizingAgent.synthesize(
      input,
      analyticalResponse,
      creativeResponse,
      practicalResponse,
      contentCreationResponse,
      personalizedShoppingResponse,
      recruitmentRecommendationResponse,
      vibeHackingResponse,
      taxResponse,
      marketingAutomationResponse,
      workflowResponse,
      tradingResponse
    );

    if (synthesisResult.suggestedNextAction?.actionType === 'create_workflow') {
      const workflowDefinition = this.workflowGenerator.generate(synthesisResult);
      if (workflowDefinition) {
        await this.saveWorkflow(synthesisResult.primaryGoal, workflowDefinition);
        // We could potentially modify the enriched intent here to indicate success.
        synthesisResult.synthesisLog?.push("Successfully generated and saved the new workflow.");
      } else {
        synthesisResult.synthesisLog?.push("Failed to generate the workflow definition.");
      }
    } else if (synthesisResult.suggestedNextAction?.actionType === 'invoke_skill') {
      const skillId = synthesisResult.suggestedNextAction.skillId;
      if (skillId === 'advancedResearch') {
        // @ts-ignore
        const researchResult = await this.advancedResearchSkill.handler(
          synthesisResult.extractedParameters
        );
        console.log('Advanced Research Skill Result:', researchResult);
      } else if (skillId === 'legalDocumentAnalysis') {
        // @ts-ignore
        const legalResult = await this.legalDocumentAnalysisSkill.handler(
          synthesisResult.extractedParameters
        );
        console.log('Legal Document Analysis Skill Result:', legalResult);
      }
      // Add similar blocks for other skills
    }

    if (synthesisResult.primaryGoal?.includes('create a web app') || synthesisResult.primaryGoal?.includes('create a new project')) {
        const { owner, repo, jiraProjectKey, slackChannelId } = synthesisResult.extractedParameters;
        if (owner && repo && jiraProjectKey && slackChannelId) {
            console.log("Triggering autonomous web app flow...");
            const flowResult = await runAutonomousWebAppFlow(
                input.userId,
                owner,
                repo,
                jiraProjectKey,
                slackChannelId
            );
            synthesisResult.synthesisLog?.push(`Autonomous web app flow triggered. Result: ${flowResult.message}`);
        }
    }

    if (synthesisResult.primaryGoal?.toLowerCase().includes('run shopify report')) {
        const { slackChannelId } = synthesisResult.extractedParameters;
        if (slackChannelId) {
            console.log("Triggering Shopify report flow...");
            const flowResult = await runShopifyReport(
                input.userId,
                slackChannelId
            );
            synthesisResult.synthesisLog?.push(`Shopify report flow triggered. Result: ${flowResult.message}`);
        } else {
            synthesisResult.synthesisLog?.push(`Missing slackChannelId to run Shopify report.`);
        }
    }

    return {
      originalQuery: input.userInput,
      userId: input.userId,
      primaryGoal: synthesisResult.primaryGoal,
      primaryGoalConfidence: synthesisResult.primaryGoalConfidence,
      extractedParameters: synthesisResult.extractedParameters,
      identifiedTasks: synthesisResult.identifiedTasks,
      suggestedNextAction: synthesisResult.suggestedNextAction,
      alternativeInterpretations: creativeResponse?.alternativeGoals,
      potentialAmbiguities: creativeResponse?.ambiguityFlags,
      practicalConsiderations: {
        feasibility: practicalResponse?.feasibilityAssessment,
        efficiencyTips: practicalResponse?.efficiencyTips,
      },
      rawSubAgentResponses: {
        analytical: analyticalResponse,
        creative: creativeResponse,
        practical: practicalResponse,
        contentCreation: contentCreationResponse,
        personalizedShopping: personalizedShoppingResponse,
        recruitmentRecommendation: recruitmentRecommendationResponse,
        vibeHacking: vibeHackingResponse,
        tax: taxResponse,
        marketingAutomation: marketingAutomationResponse,
        workflow: workflowResponse,
        trading: tradingResponse,
      },
      synthesisLog: synthesisResult.synthesisLog || [
        'Synthesis log not initialized.',
      ],
    };
  }
}

  private async saveWorkflow(name: string, definition: object): Promise<void> {
    const workflow = {
      name,
      definition,
      enabled: true,
    };

    try {
      // Assuming fetch is available in the environment.
      // In a real scenario, this URL should come from a config.
      const response = await fetch('http://localhost:8003/workflows/', {
        method: 'POST',
        headers: { 'Content-Type': 'application/json' },
        body: JSON.stringify(workflow),
      });

      if (!response.ok) {
        console.error('Failed to save workflow:', response.statusText);
      } else {
        console.log('Workflow saved successfully');
      }
    } catch (error) {
      console.error('Error saving workflow:', error);
    }
  }
}

console.log('NLULeadAgent class loaded.');<|MERGE_RESOLUTION|>--- conflicted
+++ resolved
@@ -23,12 +23,9 @@
 import { WorkflowAgent } from './workflow_agent';
 import { WorkflowGenerator } from './workflow_generator';
 import { runAutonomousWebAppFlow } from '../orchestration/devOpsOrchestrator';
-<<<<<<< HEAD
-import { AutonomousTradingAgent } from './trading_agent';
-=======
 import { runShopifyReport } from '../orchestration/autonomousSystemOrchestrator';
 import { SocialMediaAgent } from './socialMediaAgent';
->>>>>>> c3bb1fb4
+import { AutonomousTradingAgent } from './trading_agent';
 
 export class NLULeadAgent {
   private analyticalAgent: AnalyticalAgent;
@@ -47,8 +44,8 @@
   private marketingAutomationAgent: MarketingAutomationAgent;
   private socialMediaAgent: SocialMediaAgent;
   private workflowAgent: WorkflowAgent;
+  private tradingAgent: AutonomousTradingAgent;
   private workflowGenerator: WorkflowGenerator;
-  private tradingAgent: AutonomousTradingAgent;
   private agentName: string = 'NLULeadAgent';
 
   constructor(
@@ -137,13 +134,12 @@
         console.error('WorkflowAgent failed:', e);
         return null;
       }),
-<<<<<<< HEAD
       this.tradingAgent.analyze(input).catch((e) => {
         console.error('TradingAgent failed:', e);
-=======
+        return null;
+      }),
       this.socialMediaAgent.analyzeAndAct(input).catch((e) => {
         console.error('SocialMediaAgent failed:', e);
->>>>>>> c3bb1fb4
         return null;
       }),
     ]);
