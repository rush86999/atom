import React, { useState, useCallback } from 'react';
import ReactFlow, {
    addEdge,
    Background,
    Controls,
    Connection,
    Edge,
    Node,
    useNodesState,
    useEdgesState,
    ReactFlowProvider,
} from 'reactflow';
import 'reactflow/dist/style.css';
import { nodeTypes } from './CustomNodes';
import { Button } from "@/components/ui/button";
import { Plus, Save, Zap, Monitor, Globe, Mail, Clock } from "lucide-react";
import { useToast } from "@/components/ui/use-toast";

const initialNodes: Node[] = [
    {
        id: '1',
        type: 'trigger',
        position: { x: 250, y: 0 },
        data: {
            label: 'Webhook Start',
            integration: 'API Gateway',
            schema: { type: 'object', properties: { userId: { type: 'string' } } }
        },
    },
    {
        id: '2',
        type: 'condition',
        position: { x: 250, y: 200 },
        data: { condition: 'userId exists?' },
    },
    {
        id: '3',
        type: 'ai_node',
        position: { x: 50, y: 350 },
        data: { label: 'Analyze Intent', model: 'GPT-4', prompt: 'Analyze user intent...' },
    },
    {
        id: '4',
        type: 'desktop_node',
        position: { x: 50, y: 500 },
        data: { action: 'Open Application', target: 'Excel', waitForInput: true },
    },
];

const initialEdges: Edge[] = [
    { id: 'e1-2', source: '1', target: '2' },
    { id: 'e2-3', source: '2', sourceHandle: 'true', target: '3' },
];

interface WorkflowBuilderProps {
    onSave?: (data: { nodes: Node[]; edges: Edge[] }) => void;
    initialData?: { nodes: Node[]; edges: Edge[] };
}

const WorkflowBuilder: React.FC<WorkflowBuilderProps> = ({ onSave: onSaveProp, initialData }) => {
    // Use prop data if available, otherwise fallback to default initialNodes
    const [nodes, setNodes, onNodesChange] = useNodesState(initialData?.nodes || initialNodes);
    const [edges, setEdges, onEdgesChange] = useEdgesState(initialData?.edges || initialEdges);
    const toast = useToast();

    const onConnect = useCallback(
        (params: Connection) => setEdges((eds) => addEdge(params, eds)),
        [setEdges]
    );

    const addNode = (type: string) => {
        const id = `${nodes.length + 1}`;
        let data: any = { label: `${type} node` };

        // Set default data based on node type
        switch (type) {
            case 'email':
                data = { label: 'Send Email', recipient: 'user@example.com', subject: 'Notification' };
                break;
            case 'http':
                data = { label: 'HTTP Request', method: 'GET', url: 'https://api.example.com' };
                break;
            case 'timer':
                data = { label: 'Delay', duration: '5', unit: 'minutes' };
                break;
            case 'ai_node':
                data = { label: 'AI Processing', model: 'GPT-4', prompt: 'Analyze input...' };
                break;
            case 'desktop':
                data = { label: 'Desktop Action', app: 'Excel', action: 'Open' };
                break;
            case 'condition':
                data = { label: 'Condition', condition: 'If true' };
                break;
            case 'action':
                data = { label: 'Generic Action', action: 'Do something' };
                break;
        }

        const newNode: Node = {
            id,
            type,
            position: { x: Math.random() * 400 + 50, y: Math.random() * 400 + 50 },
            data,
        };
        setNodes((nds) => nds.concat(newNode));
    };

    const addServiceNode = (service: string) => {
        const id = `${nodes.length + 1}`;
        const newNode: Node = {
            id,
            type: 'action',
            position: { x: Math.random() * 400, y: Math.random() * 400 },
            data: { label: `${service} Action`, service: service, action: 'Perform Action' },
        };
        setNodes((nds) => nds.concat(newNode));
    };

    const onSave = () => {
        console.log('Saved Workflow:', { nodes, edges });
        if (onSaveProp) {
            onSaveProp({ nodes, edges });
        } else {
            toast({
                title: "Workflow Saved (Local)",
                description: `Saved ${nodes.length} nodes and ${edges.length} connections.`,
            });
        }
    };

    const handleChatSubmit = async (e: React.FormEvent) => {
        e.preventDefault();
        if (!chatInput.trim()) return;

        setIsProcessing(true);
        const message = chatInput;
        setChatInput('');

        try {
            // Call NLU endpoint
            const response = await fetch('/api/agent/nlu', {
                method: 'POST',
                headers: { 'Content-Type': 'application/json' },
                body: JSON.stringify({ message })
            });

            if (!response.ok) {
                throw new Error('NLU service unavailable');
            }

            const nluResult = await response.json();
            const { primaryGoal, extractedParameters } = nluResult;
            const service = extractedParameters?.service || 'general';
            const action = extractedParameters?.action || 'process';

            // Map NLU output to workflow operations
            if (primaryGoal === 'workflow' || service !== 'general') {
                // Service-specific nodes
                const serviceMap: Record<string, string> = {
                    'slack': 'Slack',
                    'gmail': 'Gmail',
                    'email': 'Gmail',
                    'github': 'GitHub',
                    'notion': 'Notion',
                    'asana': 'Asana',
                    'trello': 'Trello',
                    'calendar': 'Google Calendar',
                    'google calendar': 'Google Calendar',
                    'drive': 'Google Drive',
                    'dropbox': 'Dropbox',
<<<<<<< HEAD
=======
                    'hubspot': 'HubSpot',
                    'salesforce': 'Salesforce',
                    'discord': 'Discord',
                    'stripe': 'Stripe',
                    'jira': 'Jira',
                    'zendesk': 'Zendesk',
                    'figma': 'Figma',
                    'twilio': 'Twilio',
>>>>>>> 5ccfbb99
                };

                const serviceName = serviceMap[service] || service.charAt(0).toUpperCase() + service.slice(1);

                if (action === 'delete' || message.toLowerCase().includes('clear') || message.toLowerCase().includes('reset')) {
                    setNodes([]);
                    setEdges([]);
                    toast({ title: "AI Copilot", description: "Cleared workflow." });
                } else {
                    addServiceNode(serviceName);
                    toast({ title: "AI Copilot", description: `Added ${serviceName} node via NLU.` });
                }
            } else if (message.toLowerCase().includes('clear') || message.toLowerCase().includes('reset')) {
                setNodes([]);
                setEdges([]);
                toast({ title: "AI Copilot", description: "Cleared workflow." });
            } else if (message.toLowerCase().includes('desktop')) {
                addNode('desktop');
                toast({ title: "AI Copilot", description: "Added Desktop agent." });
            } else if (message.toLowerCase().includes('ai') || message.toLowerCase().includes('analyze')) {
                addNode('ai_node');
                toast({ title: "AI Copilot", description: "Added AI Processing node." });
            } else if (message.toLowerCase().includes('condition') || message.toLowerCase().includes('if')) {
                addNode('condition');
                toast({ title: "AI Copilot", description: "Added Condition node." });
            } else {
                toast({ title: "AI Copilot", description: `Intent: ${primaryGoal} | Service: ${service}. Try specifying a service like Slack, Gmail, or GitHub.` });
            }

        } catch (error) {
            // Fallback to keyword matching if NLU fails
            console.warn('NLU failed, using fallback:', error);
            const cmd = message.toLowerCase();

            if (cmd.includes('add') && cmd.includes('slack')) {
                addServiceNode('Slack');
                toast({ title: "AI Copilot", description: "Added Slack node (fallback)." });
            } else if (cmd.includes('add') && cmd.includes('desktop')) {
                addNode('desktop');
                toast({ title: "AI Copilot", description: "Added Desktop agent (fallback)." });
            } else if (cmd.includes('clear') || cmd.includes('reset')) {
                setNodes([]);
                setEdges([]);
                toast({ title: "AI Copilot", description: "Cleared workflow." });
            } else {
                toast({ title: "AI Copilot", description: "NLU unavailable. Try 'Add Slack' or 'Clear'." });
            }
        } finally {
            setIsProcessing(false);
        }
    };

    const [chatInput, setChatInput] = useState('');
    const [isProcessing, setIsProcessing] = useState(false);

    return (
        <div className="h-[600px] w-full border rounded-lg bg-white shadow-sm flex flex-col relative">
            <div className="p-4 border-b flex justify-between items-center bg-gray-50">
                <h2 className="text-lg font-semibold">Workflow Builder</h2>
                <div className="space-x-2">
                    <Button size="sm" variant="outline" onClick={() => addNode('action')}>
                        <Plus className="w-4 h-4 mr-1" /> Add Action
                    </Button>
                    <Button size="sm" variant="outline" onClick={() => addNode('condition')}>
                        <Plus className="w-4 h-4 mr-1" /> Add Condition
                    </Button>
                    <Button size="sm" variant="outline" onClick={() => addNode('ai_node')}>
                        <Zap className="w-4 h-4 mr-1 fill-purple-500 text-purple-500" /> AI Node
                    </Button>
                    <Button size="sm" variant="outline" onClick={() => addNode('desktop')}>
                        <Monitor className="w-4 h-4 mr-1 text-slate-600" /> Desktop
                    </Button>
                    <Button size="sm" variant="outline" onClick={() => addServiceNode('Slack')}>
                        <Globe className="w-4 h-4 mr-1 text-blue-500" /> + Slack
                    </Button>
                    <Button size="sm" variant="outline" onClick={() => addNode('email')}>
                        <Mail className="w-4 h-4 mr-1 text-red-500" /> Email
                    </Button>
                    <Button size="sm" variant="outline" onClick={() => addNode('http')}>
                        <Globe className="w-4 h-4 mr-1 text-orange-500" /> HTTP
                    </Button>
                    <Button size="sm" variant="outline" onClick={() => addNode('timer')}>
                        <Clock className="w-4 h-4 mr-1 text-indigo-500" /> Delay
                    </Button>
                    <Button size="sm" onClick={onSave}>
                        <Save className="w-4 h-4 mr-1" /> Save
                    </Button>
                </div>
            </div>
            <div className="flex-1 min-h-0 relative">
                <ReactFlowProvider>
                    <ReactFlow
                        nodes={nodes}
                        edges={edges}
                        onNodesChange={onNodesChange}
                        onEdgesChange={onEdgesChange}
                        onConnect={onConnect}
                        nodeTypes={nodeTypes}
                        fitView
                    >
                        <Background />
                        <Controls />
                    </ReactFlow>
                </ReactFlowProvider>

                {/* AI Copilot Chat Interface */}
                <div className="absolute bottom-4 left-4 w-80 bg-white border rounded-lg shadow-lg p-3 z-10">
                    <div className="flex items-center space-x-2 mb-2">
                        <div className="bg-purple-100 p-1.5 rounded-full">
                            <Zap className="w-3 h-3 text-purple-600" />
                        </div>
                        <span className="text-xs font-bold text-slate-700">Workflow Copilot</span>
                    </div>
                    <form onSubmit={handleChatSubmit} className="flex space-x-2">
                        <input
                            className="flex-1 text-xs border rounded px-2 py-1 outline-none focus:border-purple-500 disabled:bg-gray-100"
                            placeholder="Type to edit (e.g. 'Add Slack')..."
                            value={chatInput}
                            onChange={(e) => setChatInput(e.target.value)}
                            disabled={isProcessing}
                        />
                        <button
                            type="submit"
                            className="bg-purple-600 text-white text-xs px-2 rounded hover:bg-purple-700 disabled:opacity-50 disabled:cursor-not-allowed"
                            disabled={isProcessing}
                        >
                            {isProcessing ? '...' : 'Ask'}
                        </button>
                    </form>
                </div>
            </div>
        </div>
    );
};

export default WorkflowBuilder;<|MERGE_RESOLUTION|>--- conflicted
+++ resolved
@@ -169,8 +169,6 @@
                     'google calendar': 'Google Calendar',
                     'drive': 'Google Drive',
                     'dropbox': 'Dropbox',
-<<<<<<< HEAD
-=======
                     'hubspot': 'HubSpot',
                     'salesforce': 'Salesforce',
                     'discord': 'Discord',
@@ -179,7 +177,6 @@
                     'zendesk': 'Zendesk',
                     'figma': 'Figma',
                     'twilio': 'Twilio',
->>>>>>> 5ccfbb99
                 };
 
                 const serviceName = serviceMap[service] || service.charAt(0).toUpperCase() + service.slice(1);
