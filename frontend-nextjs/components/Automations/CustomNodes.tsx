import React, { memo } from 'react';
import { Handle, Position } from 'reactflow';
import { Card, CardHeader, CardTitle, CardContent } from "@/components/ui/card";
import { Badge } from "@/components/ui/badge";
import { Play, GitBranch, Zap, Settings, PauseCircle, Code, MessageSquare, Mail, Globe, Clock } from 'lucide-react';

export const TriggerNode = memo(({ data, isConnectable }: any) => {
    return (
        <Card className="min-w-[250px] border-l-4 border-l-blue-500 shadow-md">
            <CardHeader className="p-3 pb-0">
                <div className="flex items-center space-x-2">
                    <Zap className="w-4 h-4 text-blue-500 fill-blue-100" />
                    <CardTitle className="text-sm font-bold">Trigger</CardTitle>
                </div>
            </CardHeader>
            <CardContent className="p-3 text-xs text-gray-500">
                <div className="space-y-1">
                    <p className="font-semibold text-black">{data.label || 'Webhook'}</p>
                    {data.integration && <Badge variant="secondary">{data.integration}</Badge>}
                    {data.schema && (
                        <div className="mt-2 text-[10px] bg-gray-50 p-1 rounded border">
                            <strong>Input Schema:</strong>
                            <pre>{JSON.stringify(data.schema, null, 2)}</pre>
                        </div>
                    )}
                </div>
                <Handle
                    type="source"
                    position={Position.Bottom}
                    isConnectable={isConnectable}
                    className="w-3 h-3 bg-blue-500"
                />
            </CardContent>
        </Card>
    );
});

export const ActionNode = memo(({ data, isConnectable }: any) => {
    // Service branding map
<<<<<<< HEAD
    const serviceBranding: Record<string, { color: string; bgColor: string }> = {
=======
    const serviceBranding: Record<string, { color: string; bgColor: string; icon?: React.ReactNode }> = {
>>>>>>> 5ccfbb99
        'Slack': { color: 'border-l-[#4A154B]', bgColor: 'bg-purple-50' },
        'Gmail': { color: 'border-l-red-500', bgColor: 'bg-red-50' },
        'Google Drive': { color: 'border-l-yellow-500', bgColor: 'bg-yellow-50' },
        'GitHub': { color: 'border-l-gray-800', bgColor: 'bg-gray-50' },
        'Notion': { color: 'border-l-black', bgColor: 'bg-gray-50' },
        'Asana': { color: 'border-l-pink-500', bgColor: 'bg-pink-50' },
        'Trello': { color: 'border-l-blue-500', bgColor: 'bg-blue-50' },
<<<<<<< HEAD
=======
        'HubSpot': { color: 'border-l-orange-500', bgColor: 'bg-orange-50' },
        'Salesforce': { color: 'border-l-blue-600', bgColor: 'bg-blue-50' },
        'Discord': { color: 'border-l-indigo-500', bgColor: 'bg-indigo-50' },
        'Stripe': { color: 'border-l-purple-500', bgColor: 'bg-purple-50' },
        'Jira': { color: 'border-l-blue-700', bgColor: 'bg-blue-50' },
        'Zendesk': { color: 'border-l-green-800', bgColor: 'bg-green-50' },
        'Figma': { color: 'border-l-purple-500', bgColor: 'bg-purple-50' },
        'Twilio': { color: 'border-l-red-600', bgColor: 'bg-red-50' },
>>>>>>> 5ccfbb99
    };
    const branding = serviceBranding[data.service] || { color: 'border-l-green-500', bgColor: '' };

    return (
        <Card className={`min-w-[200px] border-l-4 ${branding.color} ${branding.bgColor} shadow-sm`}>
            <Handle
                type="target"
                position={Position.Top}
                isConnectable={isConnectable}
                className="w-3 h-3 bg-gray-400"
            />
            <CardHeader className="p-3 pb-0">
                <div className="flex items-center justify-between space-x-2">
                    <div className="flex items-center space-x-2">
                        <Play className="w-4 h-4 text-green-500" />
                        <CardTitle className="text-sm font-bold">{data.service || 'Action'}</CardTitle>
                    </div>
                    {data.waitForInput && <PauseCircle className="w-4 h-4 text-amber-500" title="Waits for Input" />}
                </div>
            </CardHeader>
            <CardContent className="p-3 text-xs">
                <p>{data.action || 'Execute'}</p>
                {/* Show Required Inputs if Paused */}
                {data.waitForInput && data.requiredInputs && (
                    <div className="mt-2 text-[10px] bg-amber-50 text-amber-800 p-1 rounded border border-amber-200">
                        <strong>Waiting for:</strong> {data.requiredInputs.join(', ')}
                    </div>
                )}
            </CardContent>
            <Handle
                type="source"
                position={Position.Bottom}
                isConnectable={isConnectable}
                className="w-3 h-3 bg-green-500"
            />
        </Card>
    );
});

export const ConditionNode = memo(({ data, isConnectable }: any) => {
    const type = data.conditionType || 'expression'; // 'expression' | 'llm' | 'code'

    return (
        <Card className="min-w-[200px] border-l-4 border-l-orange-500 shadow-sm">
            <Handle
                type="target"
                position={Position.Top}
                isConnectable={isConnectable}
                className="w-3 h-3 bg-gray-400"
            />
            <CardHeader className="p-3 pb-0">
                <div className="flex items-center justify-between">
                    <div className="flex items-center space-x-2">
                        <GitBranch className="w-4 h-4 text-orange-500" />
                        <CardTitle className="text-sm font-bold">Condition</CardTitle>
                    </div>
                </div>
            </CardHeader>
            <CardContent className="p-3 text-xs">
                {/* Type Indicator */}
                <div className="mb-2 flex space-x-1">
                    {type === 'llm' && <Badge variant="secondary" className="text-[10px] h-5 px-1"><MessageSquare className="w-3 h-3 mr-1" />LLM</Badge>}
                    {type === 'code' && <Badge variant="secondary" className="text-[10px] h-5 px-1"><Code className="w-3 h-3 mr-1" />Code</Badge>}
                    {type === 'visual' && <Badge variant="outline" className="text-[10px] h-5 px-1 bg-green-50">Builder</Badge>}
                </div>

                {type === 'code' ? (
                    <div className="relative group">
                        <div className="absolute top-1 right-1 opacity-0 group-hover:opacity-100 transition-opacity">
                            <button className="flex items-center text-[8px] bg-blue-600 text-white px-1 rounded shadow-sm hover:bg-blue-700">
                                <Zap className="w-2 h-2 mr-1" /> AI Gen
                            </button>
                        </div>
                        <pre className="bg-slate-900 text-slate-50 p-2 rounded text-[10px] font-mono overflow-x-auto min-h-[40px]">
                            {data.code || '// Write code here...\nreturn true;'}
                        </pre>
                    </div>
                ) : type === 'llm' ? (
                    <div className="bg-purple-50 border border-purple-100 p-2 rounded text-purple-900 text-[10px]">
                        <span className="font-bold">Prompt:</span> {data.prompt || 'Is sentiment positive?'}
                    </div>
                ) : type === 'visual' ? (
                    <div className="bg-gray-50 p-2 rounded border space-y-1">
                        <div className="flex items-center space-x-1">
                            <span className="font-semibold text-blue-600 bg-blue-50 px-1 rounded">{data.field || 'Field'}</span>
                            <span className="font-bold text-gray-500">{data.operator || '=='}</span>
                            <span className="font-semibold text-green-600 bg-green-50 px-1 rounded">{data.value || 'Value'}</span>
                        </div>
                    </div>
                ) : (
                    <p className="italic mb-2 bg-gray-50 p-1 rounded border">{data.condition || 'If x > y'}</p>
                )}

                <div className="flex justify-between w-full mt-2 relative h-4">
                    <div className="absolute left-2 text-green-600 font-bold text-[10px]">TRUE</div>
                    <div className="absolute right-2 text-red-600 font-bold text-[10px]">FALSE</div>
                </div>
            </CardContent>
            {/* Two Source Handles for Branching */}
            <Handle
                type="source"
                position={Position.Bottom}
                id="true"
                style={{ left: '25%' }}
                isConnectable={isConnectable}
                className="w-3 h-3 bg-green-500"
            />
            <Handle
                type="source"
                position={Position.Bottom}
                id="false"
                style={{ left: '75%' }}
                isConnectable={isConnectable}
                className="w-3 h-3 bg-red-500"
            />
        </Card>
    );
});

export const AINode = memo(({ data, isConnectable }: any) => {
    return (
        <Card className="min-w-[220px] border-l-4 border-l-purple-600 shadow-md bg-purple-50">
            <Handle
                type="target"
                position={Position.Top}
                isConnectable={isConnectable}
                className="w-3 h-3 bg-gray-400"
            />
            <CardHeader className="p-3 pb-0">
                <div className="flex items-center space-x-2">
                    <div className="bg-purple-600 p-1 rounded-full">
                        <svg xmlns="http://www.w3.org/2000/svg" width="12" height="12" viewBox="0 0 24 24" fill="none" stroke="white" strokeWidth="2" strokeLinecap="round" strokeLinejoin="round"><path d="m12 3-1.912 5.813a2 2 0 0 1-1.275 1.275L3 12l5.813 1.912a2 2 0 0 1 1.275 1.275L12 21l1.912-5.813a2 2 0 0 1 1.275-1.275L21 12l-5.813-1.912a2 2 0 0 1-1.275-1.275L12 3Z" /></svg>
                    </div>
                    <CardTitle className="text-sm font-bold text-purple-900">AI Processing</CardTitle>
                </div>
            </CardHeader>
            <CardContent className="p-3 text-xs">
                <div className="mb-2">
                    <span className="font-semibold text-purple-800">Model:</span> {data.model || 'GPT-4'}
                </div>
                <div className="bg-white p-2 rounded border border-purple-200 text-gray-600 italic truncate">
                    {data.prompt || 'Summarize input...'}
                </div>
            </CardContent>
            <Handle
                type="source"
                position={Position.Bottom}
                isConnectable={isConnectable}
                className="w-3 h-3 bg-purple-600"
            />
        </Card>
    );
});

export const DesktopNode = memo(({ data, isConnectable }: any) => {
    return (
        <Card className="min-w-[200px] border-l-4 border-l-cyan-500 shadow-md">
            <Handle
                type="target"
                position={Position.Top}
                isConnectable={isConnectable}
                className="w-3 h-3 bg-gray-400"
            />
            <CardHeader className="p-3 pb-0">
                <div className="flex items-center space-x-2">
                    <div className="bg-cyan-100 p-1 rounded-full">
                        <Settings className="w-4 h-4 text-cyan-600" />
                    </div>
                    <CardTitle className="text-sm font-bold text-gray-800">Desktop Action</CardTitle>
                </div>
            </CardHeader>
            <CardContent className="p-3 text-xs">
                <div className="font-semibold">{data.app || 'Application'}</div>
                <div className="text-gray-500">{data.action || 'Open'}</div>
            </CardContent>
            <Handle
                type="source"
                position={Position.Bottom}
                isConnectable={isConnectable}
                className="w-3 h-3 bg-cyan-500"
            />
        </Card>
    );
});

// Email Node - for sending emails
export const EmailNode = memo(({ data, isConnectable }: any) => {
    return (
        <Card className="min-w-[200px] border-l-4 border-l-red-500 shadow-md bg-red-50">
            <Handle
                type="target"
                position={Position.Top}
                isConnectable={isConnectable}
                className="w-3 h-3 bg-gray-400"
            />
            <CardHeader className="p-3 pb-0">
                <div className="flex items-center space-x-2">
                    <div className="bg-red-100 p-1 rounded-full">
                        <Mail className="w-4 h-4 text-red-600" />
                    </div>
                    <CardTitle className="text-sm font-bold text-gray-800">Send Email</CardTitle>
                </div>
            </CardHeader>
            <CardContent className="p-3 text-xs">
                <div className="font-semibold text-gray-700">To: {data.recipient || 'recipient@email.com'}</div>
                <div className="text-gray-500 truncate">Subject: {data.subject || 'Email Subject'}</div>
            </CardContent>
            <Handle
                type="source"
                position={Position.Bottom}
                isConnectable={isConnectable}
                className="w-3 h-3 bg-red-500"
            />
        </Card>
    );
});

// HTTP Request Node - for making API calls
export const HttpNode = memo(({ data, isConnectable }: any) => {
    const methodColors: Record<string, string> = {
        'GET': 'bg-green-100 text-green-700',
        'POST': 'bg-blue-100 text-blue-700',
        'PUT': 'bg-yellow-100 text-yellow-700',
        'DELETE': 'bg-red-100 text-red-700',
        'PATCH': 'bg-purple-100 text-purple-700',
    };
    const method = data.method || 'GET';
    const methodClass = methodColors[method] || 'bg-gray-100 text-gray-700';

    return (
        <Card className="min-w-[220px] border-l-4 border-l-orange-500 shadow-md">
            <Handle
                type="target"
                position={Position.Top}
                isConnectable={isConnectable}
                className="w-3 h-3 bg-gray-400"
            />
            <CardHeader className="p-3 pb-0">
                <div className="flex items-center space-x-2">
                    <div className="bg-orange-100 p-1 rounded-full">
                        <Globe className="w-4 h-4 text-orange-600" />
                    </div>
                    <CardTitle className="text-sm font-bold text-gray-800">HTTP Request</CardTitle>
                </div>
            </CardHeader>
            <CardContent className="p-3 text-xs">
                <div className="flex items-center space-x-2 mb-1">
                    <Badge className={`text-[10px] ${methodClass}`}>{method}</Badge>
                </div>
                <div className="text-gray-600 truncate font-mono text-[10px]">
                    {data.url || 'https://api.example.com/endpoint'}
                </div>
            </CardContent>
            <Handle
                type="source"
                position={Position.Bottom}
                isConnectable={isConnectable}
                className="w-3 h-3 bg-orange-500"
            />
        </Card>
    );
});

// Timer/Delay Node - for adding delays in workflow
export const TimerNode = memo(({ data, isConnectable }: any) => {
    return (
        <Card className="min-w-[180px] border-l-4 border-l-indigo-500 shadow-md bg-indigo-50">
            <Handle
                type="target"
                position={Position.Top}
                isConnectable={isConnectable}
                className="w-3 h-3 bg-gray-400"
            />
            <CardHeader className="p-3 pb-0">
                <div className="flex items-center space-x-2">
                    <div className="bg-indigo-100 p-1 rounded-full">
                        <Clock className="w-4 h-4 text-indigo-600" />
                    </div>
                    <CardTitle className="text-sm font-bold text-gray-800">Delay</CardTitle>
                </div>
            </CardHeader>
            <CardContent className="p-3 text-xs">
                <div className="flex items-center space-x-1">
                    <span className="text-2xl font-bold text-indigo-700">{data.duration || '5'}</span>
                    <span className="text-gray-500">{data.unit || 'minutes'}</span>
                </div>
            </CardContent>
            <Handle
                type="source"
                position={Position.Bottom}
                isConnectable={isConnectable}
                className="w-3 h-3 bg-indigo-500"
            />
        </Card>
    );
});

export const nodeTypes = {
    trigger: TriggerNode,
    action: ActionNode,
    condition: ConditionNode,
    ai_node: AINode,
    desktop: DesktopNode,
    email: EmailNode,
    http: HttpNode,
    timer: TimerNode,
};<|MERGE_RESOLUTION|>--- conflicted
+++ resolved
@@ -37,11 +37,7 @@
 
 export const ActionNode = memo(({ data, isConnectable }: any) => {
     // Service branding map
-<<<<<<< HEAD
-    const serviceBranding: Record<string, { color: string; bgColor: string }> = {
-=======
     const serviceBranding: Record<string, { color: string; bgColor: string; icon?: React.ReactNode }> = {
->>>>>>> 5ccfbb99
         'Slack': { color: 'border-l-[#4A154B]', bgColor: 'bg-purple-50' },
         'Gmail': { color: 'border-l-red-500', bgColor: 'bg-red-50' },
         'Google Drive': { color: 'border-l-yellow-500', bgColor: 'bg-yellow-50' },
@@ -49,8 +45,6 @@
         'Notion': { color: 'border-l-black', bgColor: 'bg-gray-50' },
         'Asana': { color: 'border-l-pink-500', bgColor: 'bg-pink-50' },
         'Trello': { color: 'border-l-blue-500', bgColor: 'bg-blue-50' },
-<<<<<<< HEAD
-=======
         'HubSpot': { color: 'border-l-orange-500', bgColor: 'bg-orange-50' },
         'Salesforce': { color: 'border-l-blue-600', bgColor: 'bg-blue-50' },
         'Discord': { color: 'border-l-indigo-500', bgColor: 'bg-indigo-50' },
@@ -59,7 +53,6 @@
         'Zendesk': { color: 'border-l-green-800', bgColor: 'bg-green-50' },
         'Figma': { color: 'border-l-purple-500', bgColor: 'bg-purple-50' },
         'Twilio': { color: 'border-l-red-600', bgColor: 'bg-red-50' },
->>>>>>> 5ccfbb99
     };
     const branding = serviceBranding[data.service] || { color: 'border-l-green-500', bgColor: '' };
 
@@ -77,7 +70,7 @@
                         <Play className="w-4 h-4 text-green-500" />
                         <CardTitle className="text-sm font-bold">{data.service || 'Action'}</CardTitle>
                     </div>
-                    {data.waitForInput && <PauseCircle className="w-4 h-4 text-amber-500" title="Waits for Input" />}
+                    {data.waitForInput && <PauseCircle className="w-4 h-4 text-amber-500" />}
                 </div>
             </CardHeader>
             <CardContent className="p-3 text-xs">
