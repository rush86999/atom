import os
import logging
from datetime import datetime, timedelta, timezone
from typing import Optional

# Dropbox SDK
try:
    import dropbox
    from dropbox.exceptions import AuthError
    DROPBOX_SDK_AVAILABLE = True
except ImportError:
    DROPBOX_SDK_AVAILABLE = False
    dropbox = None
    AuthError = None

# Internal imports for DB access and crypto
try:
    from . import db_oauth_dropbox
    from . import crypto_utils
except ImportError:
    # Fallback for different execution contexts
    import db_oauth_dropbox
    import crypto_utils

logger = logging.getLogger(__name__)

# Load Dropbox App credentials from environment
DROPBOX_APP_KEY = os.getenv("DROPBOX_APP_KEY")
DROPBOX_APP_SECRET = os.getenv("DROPBOX_APP_SECRET")

async def get_dropbox_client(user_id: str, db_conn_pool: Optional[Any]) -> Optional[dropbox.Dropbox]:
    """
    Constructs and returns an authenticated Dropbox client for a user.
    Handles token retrieval, decryption, and refreshing if necessary.
    """
    if not DROPBOX_SDK_AVAILABLE:
        logger.error("Dropbox SDK is not installed.")
        return None
    if not DROPBOX_APP_KEY or not DROPBOX_APP_SECRET:
        logger.error("Dropbox App Key/Secret are not configured in the environment.")
        return None

    try:
        token_info = await db_oauth_dropbox.get_tokens(db_conn_pool, user_id)
        if not token_info:
            logger.warning(f"No Dropbox tokens found for user_id: {user_id}")
            return None

        access_token = crypto_utils.decrypt_message(token_info['encrypted_access_token'])
        refresh_token = crypto_utils.decrypt_message(token_info.get('encrypted_refresh_token')) if token_info.get('encrypted_refresh_token') else None
        expires_at = token_info.get('expires_at')

        # Check if the token is expired or close to expiring (e.g., within 5 minutes)
        if expires_at and datetime.now(timezone.utc) >= (expires_at - timedelta(minutes=5)):
            if not refresh_token:
                logger.error(f"Dropbox token for user {user_id} is expired, but no refresh token is available.")
                return None

            logger.info(f"Dropbox access token for user {user_id} is expired. Refreshing...")

            # The Dropbox SDK can handle the refresh flow automatically if instantiated with the refresh token
            dbx_for_refresh = dropbox.Dropbox(
                oauth2_refresh_token=refresh_token,
                app_key=DROPBOX_APP_KEY,
                app_secret=DROPBOX_APP_SECRET
            )

            try:
                dbx_for_refresh.check_and_refresh_access_token()

                # Get the new token details
                new_access_token = dbx_for_refresh._oauth2_access_token
                new_expires_at = datetime.now(timezone.utc) + timedelta(seconds=dbx_for_refresh._oauth2_access_token_expiration)

                # Encrypt and save the new access token
                encrypted_new_access_token = crypto_utils.encrypt_message(new_access_token)
                await db_oauth_dropbox.update_tokens(
                    db_conn_pool=db_conn_pool,
                    user_id=user_id,
                    encrypted_access_token=encrypted_new_access_token,
                    expires_at=new_expires_at
                )
                logger.info(f"Successfully refreshed and updated Dropbox token for user {user_id}.")
                # Update local variables for client instantiation
                access_token = new_access_token

            except AuthError as e:
                logger.error(f"Dropbox AuthError while refreshing token for user {user_id}: {e}", exc_info=True)
                # This could mean the refresh token was revoked. We should probably delete the invalid tokens.
                await db_oauth_dropbox.delete_tokens(db_conn_pool, user_id)
                logger.warning(f"Deleted invalid Dropbox tokens for user {user_id} after refresh failure.")
                return None

        # Instantiate the client with the valid (or newly refreshed) access token
        dbx = dropbox.Dropbox(oauth2_access_token=access_token)
        return dbx

    except Exception as e:
        logger.error(f"An unexpected error occurred in get_dropbox_client for user {user_id}: {e}", exc_info=True)
        return None


async def get_current_account(client: dropbox.Dropbox) -> Optional[Dict[str, Any]]:
    """
    Gets the current user's account information.
    Returns a dictionary of account info or None on failure.
    """
    try:
        account_info = client.users_get_current_account()
        # The result is a Dropbox user object, we can convert it to a dict if needed
        # For now, returning the object itself might be more useful.
        return {
            "name": account_info.name.display_name,
            "email": account_info.email,
            "account_id": account_info.account_id,
            "profile_photo_url": account_info.profile_photo_url,
        }
    except AuthError as e:
        logger.error(f"Dropbox API authentication error: {e}", exc_info=True)
        return None
    except Exception as e:
        logger.error(f"Error calling users_get_current_account: {e}", exc_info=True)
        return None


async def list_folder(client: dropbox.Dropbox, path: str = "") -> Optional[Dict[str, Any]]:
    """
    Lists the contents of a folder.
    Returns a dictionary containing files and folders or None on failure.
    """
    try:
        logger.info(f"Listing folder for path: '{path or 'root'}'")
        result = client.files_list_folder(path)

        files = []
        for entry in result.entries:
            item = {
                "type": "folder" if isinstance(entry, dropbox.files.FolderMetadata) else "file",
                "name": entry.name,
                "id": entry.id,
                "path_lower": entry.path_lower,
            }
            if isinstance(entry, dropbox.files.FileMetadata):
                item["size"] = entry.size
                item["server_modified"] = entry.server_modified.isoformat()
            files.append(item)

        return {
            "entries": files,
            "cursor": result.cursor,
            "has_more": result.has_more,
        }
    except AuthError as e:
        logger.error(f"Dropbox API authentication error: {e}", exc_info=True)
        return None
    except dropbox.exceptions.ApiError as e:
        logger.error(f"Dropbox API error listing folder '{path}': {e}", exc_info=True)
        return None
    except Exception as e:
        logger.error(f"Unexpected error listing folder '{path}': {e}", exc_info=True)
<<<<<<< HEAD
=======
        return None

async def is_user_connected(user_id: str, db_conn_pool: Optional[Any]) -> bool:
    """
    Checks if a user has a valid, active Dropbox token.
    """
    try:
        token_info = await db_oauth_dropbox.get_tokens(db_conn_pool, user_id)
        if not token_info:
            return False

        # Optionally, you could try a lightweight API call to confirm the token is still valid
        # For now, just checking existence is sufficient.
        return True
    except Exception as e:
        logger.error(f"Error checking if user {user_id} is connected to Dropbox: {e}", exc_info=True)
        return False

async def search_files(client: dropbox.Dropbox, query: str) -> Optional[Dict[str, Any]]:
    """
    Searches for files and folders matching the query.
    """
    try:
        logger.info(f"Searching for query: '{query}'")
        result = client.files_search_v2(query)

        matches = []
        for match in result.matches:
            entry = match.metadata.get_metadata()
            item = {
                "type": "folder" if isinstance(entry, dropbox.files.FolderMetadata) else "file",
                "name": entry.name,
                "id": entry.id,
                "path_lower": entry.path_lower,
            }
            if isinstance(entry, dropbox.files.FileMetadata):
                item["size"] = entry.size
                item["server_modified"] = entry.server_modified.isoformat()
            matches.append(item)

        return {
            "matches": matches,
            "has_more": result.has_more,
            "cursor": result.cursor,
        }
    except AuthError as e:
        logger.error(f"Dropbox API authentication error during search: {e}", exc_info=True)
        return None
    except dropbox.exceptions.ApiError as e:
        logger.error(f"Dropbox API error searching for '{query}': {e}", exc_info=True)
        return None
    except Exception as e:
        logger.error(f"Unexpected error searching for '{query}': {e}", exc_info=True)
        return None

async def download_file(client: dropbox.Dropbox, file_path: str) -> Optional[tuple]:
    """
    Downloads a file from Dropbox.
    Returns a tuple of (FileMetadata, FileContentBytes) or None on failure.
    """
    try:
        logger.info(f"Downloading file from path: {file_path}")
        metadata, res = client.files_download(path=file_path)
        return metadata, res.content
    except AuthError as e:
        logger.error(f"Dropbox API authentication error downloading file '{file_path}': {e}", exc_info=True)
        return None
    except dropbox.exceptions.ApiError as e:
        logger.error(f"Dropbox API error downloading file '{file_path}': {e}", exc_info=True)
        return None
    except Exception as e:
        logger.error(f"Unexpected error downloading file '{file_path}': {e}", exc_info=True)
>>>>>>> dc31af03
        return None<|MERGE_RESOLUTION|>--- conflicted
+++ resolved
@@ -158,8 +158,6 @@
         return None
     except Exception as e:
         logger.error(f"Unexpected error listing folder '{path}': {e}", exc_info=True)
-<<<<<<< HEAD
-=======
         return None
 
 async def is_user_connected(user_id: str, db_conn_pool: Optional[Any]) -> bool:
@@ -232,5 +230,4 @@
         return None
     except Exception as e:
         logger.error(f"Unexpected error downloading file '{file_path}': {e}", exc_info=True)
->>>>>>> dc31af03
         return None