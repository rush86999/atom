--- conflicted
+++ resolved
@@ -1,9 +1,5 @@
 import os
 import logging
-<<<<<<< HEAD
-import dropbox
-from flask import Blueprint
-=======
 from flask import Blueprint, request, jsonify, current_app
 
 # Internal imports
@@ -16,8 +12,6 @@
     import dropbox_service
     from ingestion_pipeline import document_processor
 
->>>>>>> 5767e4a0
-
 logger = logging.getLogger(__name__)
 
 dropbox_bp = Blueprint('dropbox_bp', __name__)
@@ -26,23 +20,6 @@
     """
     Searches Dropbox for the given query.
     """
-<<<<<<< HEAD
-    try:
-        dbx = dropbox.Dropbox(os.environ.get("DROPBOX_ACCESS_TOKEN"))
-        results = dbx.files_search_v2(query).matches
-        if not results:
-            return "No relevant documents found in Dropbox."
-
-        docs = ""
-        for match in results:
-            metadata = match.metadata.get_metadata()
-            docs += f"- [{metadata.name}]({metadata.path_display})\n"
-
-        return docs
-    except Exception as e:
-        logger.error(f"Error searching Dropbox: {e}")
-        return "Error searching Dropbox."
-=======
     data = request.get_json()
     user_id = data.get('user_id')
     path = data.get('path', '') # Default to root folder
@@ -130,4 +107,3 @@
         logger.error(f"Error ingesting Dropbox file for user {user_id}, path {file_path}: {e}", exc_info=True)
         return jsonify({"ok": False, "error": {"code": "INGESTION_UNHANDLED_ERROR", "message": str(e)}}), 500
 n
->>>>>>> 5767e4a0
