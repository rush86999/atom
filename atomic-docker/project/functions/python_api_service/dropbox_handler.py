--- conflicted
+++ resolved
@@ -12,8 +12,6 @@
     """
     Searches Dropbox for the given query.
     """
-<<<<<<< HEAD
-=======
     data = request.get_json()
     user_id = data.get('user_id')
     query = data.get('query')
@@ -99,17 +97,19 @@
     if not db_conn_pool:
         return jsonify({"ok": False, "error": {"code": "CONFIG_ERROR", "message": "Database connection not available."}}), 500
 
+
     try:
-        client = await dropbox_service.get_dropbox_client(user_id, db_conn_pool)
-        if not client:
-            return jsonify({"ok": False, "error": {"code": "AUTH_ERROR", "message": "Could not get authenticated Dropbox client. Please reconnect."}}), 401
+        dbx = dropbox.Dropbox(os.environ.get("DROPBOX_ACCESS_TOKEN"))
+        results = dbx.files_search_v2(query).matches
+        if not results:
+            return "No relevant documents found in Dropbox."
 
-        file_list = await dropbox_service.list_folder(client, path)
-        if file_list is not None:
-            return jsonify({"ok": True, "data": file_list})
-        else:
-            return jsonify({"ok": False, "error": {"code": "API_ERROR", "message": "Failed to list files from Dropbox API."}}), 500
+        docs = ""
+        for match in results:
+            metadata = match.metadata.get_metadata()
+            docs += f"- [{metadata.name}]({metadata.path_display})\n"
 
+        return docs
     except Exception as e:
         logger.error(f"Error listing Dropbox files for user {user_id}: {e}", exc_info=True)
         return jsonify({"ok": False, "error": {"code": "LIST_FILES_FAILED", "message": str(e)}}), 500
@@ -130,19 +130,48 @@
     if not db_conn_pool:
         return jsonify({"ok": False, "error": {"code": "CONFIG_ERROR", "message": "Database connection not available."}}), 500
 
->>>>>>> dc31af03
     try:
-        dbx = dropbox.Dropbox(os.environ.get("DROPBOX_ACCESS_TOKEN"))
-        results = dbx.files_search_v2(query).matches
-        if not results:
-            return "No relevant documents found in Dropbox."
+        client = await dropbox_service.get_dropbox_client(user_id, db_conn_pool)
+        if not client:
+            return jsonify({"ok": False, "error": {"code": "AUTH_ERROR", "message": "Could not get authenticated Dropbox client."}}), 401
 
-        docs = ""
-        for match in results:
-            metadata = match.metadata.get_metadata()
-            docs += f"- [{metadata.name}]({metadata.path_display})\n"
+        download_result = await dropbox_service.download_file(client, file_path)
+        if not download_result:
+            return jsonify({"ok": False, "error": {"code": "DOWNLOAD_FAILED", "message": f"Failed to download file from Dropbox path: {file_path}"}}), 500
 
-        return docs
+        metadata, file_bytes = download_result
+
+        # Determine MIME type from filename, similar to document_handler
+        _, file_extension = os.path.splitext(metadata.name)
+        mime_type = "application/octet-stream" # Default
+        if file_extension.lower() == ".pdf": mime_type = "application/pdf"
+        elif file_extension.lower() == ".docx": mime_type = "application/vnd.openxmlformats-officedocument.wordprocessingml.document"
+        elif file_extension.lower() == ".txt": mime_type = "text/plain"
+        elif file_extension.lower() in [".html", ".htm"]: mime_type = "text/html"
+
+        import uuid
+        document_id = str(uuid.uuid4())
+        source_uri = f"dropbox://{metadata.path_display}"
+
+        logger.info(f"Submitting Dropbox file to document processor. Doc ID: {document_id}, Path: {file_path}")
+
+        # Call the document processor with the file bytes
+        result = await document_processor.process_document_and_store(
+            user_id=user_id,
+            file_path_or_bytes=file_bytes,
+            document_id=document_id,
+            source_uri=source_uri,
+            original_doc_type=f"dropbox_{metadata.name.split('.')[-1].lower()}",
+            processing_mime_type=mime_type,
+            title=metadata.name
+        )
+
+        if result.get("status") in ["success", "warning"]:
+            return jsonify({"ok": True, "data": result.get("data"), "message": result.get("message")}), 200
+        else:
+            return jsonify({"ok": False, "error": {"code": result.get("code", "INGESTION_FAILED"), "message": result.get("message")}}), 500
+
     except Exception as e:
-        logger.error(f"Error searching Dropbox: {e}")
-        return "Error searching Dropbox."+        logger.error(f"Error ingesting Dropbox file for user {user_id}, path {file_path}: {e}", exc_info=True)
+        return jsonify({"ok": False, "error": {"code": "INGESTION_UNHANDLED_ERROR", "message": str(e)}}), 500
+n