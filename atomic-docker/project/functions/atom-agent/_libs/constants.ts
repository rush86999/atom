// ================================================================================================
// Atom Agent Constants
// ================================================================================================

// IMPORTANT ASSUMPTIONS FOR GOOGLE CALENDAR INTEGRATION:
// 1. The following environment variables MUST be configured in the application's deployment environment:
//    - ATOM_GOOGLE_CALENDAR_CLIENT_ID: The Client ID obtained from Google Cloud Console for OAuth 2.0.
//    - ATOM_GOOGLE_CALENDAR_CLIENT_SECRET: The Client Secret obtained from Google Cloud Console.
//    - ATOM_GOOGLE_CALENDAR_REDIRECT_URI: The Redirect URI configured in Google Cloud Console.
//      This URI must point to an endpoint in this application responsible for handling the
//      OAuth 2.0 callback (e.g., /api/atom/auth/calendar/callback).
// 2. The Google Calendar API MUST be enabled for the project in the Google Cloud Console.
// ================================================================================================

// Google Calendar API credentials for Atom Agent
// These must be set in the environment.
export const ATOM_GOOGLE_CALENDAR_CLIENT_ID = process.env.ATOM_GOOGLE_CALENDAR_CLIENT_ID;
export const ATOM_GOOGLE_CALENDAR_CLIENT_SECRET = process.env.ATOM_GOOGLE_CALENDAR_CLIENT_SECRET;

// The redirect URI configured in Google Cloud Console for Atom Agent's calendar OAuth.
// This should point to a backend endpoint that will handle the OAuth callback.
// e.g., https://<your-app-domain>/api/atom/auth/calendar/callback
export const ATOM_GOOGLE_CALENDAR_REDIRECT_URI = process.env.ATOM_GOOGLE_CALENDAR_REDIRECT_URI;

export const GOOGLE_TOKEN_URL = 'https://oauth2.googleapis.com/token';
export const GOOGLE_CALENDAR_API_SCOPE = 'https://www.googleapis.com/auth/calendar';

// Hasura Connection (ensure these are set in your environment)
export const HASURA_GRAPHQL_URL = process.env.HASURA_GRAPHQL_URL; // Or specific e.g. process.env.HASURA_GRAPHQL_GRAPHQL_URL
export const HASURA_ADMIN_SECRET = process.env.HASURA_GRAPHQL_ADMIN_SECRET;

// Atom Agent Specific Identifiers for Token Storage
export const ATOM_CALENDAR_RESOURCE_NAME = 'google_atom_calendar';
export const ATOM_CLIENT_TYPE = 'atom_agent';

// Encryption key and IV for Atom agent's sensitive token storage
// MUST be set in the environment. Key should be 32 bytes (256 bits) for aes-256-cbc, IV should be 16 bytes (128 bits).
// Generate these securely (e.g., using crypto.randomBytes(32).toString('hex') and crypto.randomBytes(16).toString('hex'))
export const ATOM_TOKEN_ENCRYPTION_KEY = process.env.ATOM_TOKEN_ENCRYPTION_KEY;
export const ATOM_TOKEN_ENCRYPTION_IV = process.env.ATOM_TOKEN_ENCRYPTION_IV;

// ================================================================================================
// Atom Agent Gmail API Integration Constants
// ================================================================================================
// IMPORTANT ASSUMPTIONS FOR GMAIL INTEGRATION:
// 1. The following environment variables MUST be configured in the application's deployment environment:
//    - ATOM_GMAIL_CLIENT_ID: The Client ID obtained from Google Cloud Console for OAuth 2.0.
//    - ATOM_GMAIL_CLIENT_SECRET: The Client Secret obtained from Google Cloud Console.
//    - ATOM_GMAIL_REDIRECT_URI: The Redirect URI configured in Google Cloud Console for Gmail.
//      This URI must point to an endpoint like /api/atom/auth/email/callback.
// 2. The Gmail API MUST be enabled for the project in the Google Cloud Console.
// ================================================================================================

// Gmail API credentials for Atom Agent
// These must be set in the environment.
export const ATOM_GMAIL_CLIENT_ID = process.env.ATOM_GMAIL_CLIENT_ID;
export const ATOM_GMAIL_CLIENT_SECRET = process.env.ATOM_GMAIL_CLIENT_SECRET;

// The redirect URI configured in Google Cloud Console for Atom Agent's Gmail OAuth.
// This should point to a backend endpoint that will handle the OAuth callback for email.
// e.g., https://<your-app-domain>/api/atom/auth/email/callback
export const ATOM_GMAIL_REDIRECT_URI = process.env.ATOM_GMAIL_REDIRECT_URI;

// Define Gmail API Scopes
// Using a versatile set for reading, sending, and modifying emails.
export const GMAIL_API_SCOPES = [
    'https://www.googleapis.com/auth/gmail.readonly',
    'https://www.googleapis.com/auth/gmail.send',
    'https://www.googleapis.com/auth/gmail.modify' // Allows reading, sending, labeling, archiving, etc.
];
export const ATOM_GMAIL_RESOURCE_NAME = 'google_atom_gmail';

// ================================================================================================
// Atom Agent Microsoft Graph API Integration Constants
// ================================================================================================
// IMPORTANT ASSUMPTIONS FOR MICROSOFT GRAPH INTEGRATION:
// 1. An application must be registered in Azure Active Directory (Azure AD) to obtain credentials.
// 2. The following environment variables MUST be configured in the application's deployment environment:
//    - ATOM_MSGRAPH_CLIENT_ID: The Application (client) ID from Azure AD.
//    - ATOM_MSGRAPH_CLIENT_SECRET: The Client Secret generated in Azure AD.
//    - ATOM_MSGRAPH_REDIRECT_URI: The Redirect URI configured in Azure AD.
//      This URI must point to an endpoint like /api/atom/auth/microsoft/callback.
//    - ATOM_MSGRAPH_TENANT_ID: (Optional, defaults to 'common') The Azure AD tenant ID.
//      'common' allows multi-tenant and personal Microsoft accounts.
//      Use a specific tenant ID to restrict to a single organization.
// 3. The required API permissions (scopes) MUST be configured in the Azure AD app registration
//    and consented to by a user or admin.
// ================================================================================================

// Microsoft Graph API credentials for Atom Agent
// These must be set in the environment after registering the application in Azure AD.
export const ATOM_MSGRAPH_CLIENT_ID = process.env.ATOM_MSGRAPH_CLIENT_ID;
export const ATOM_MSGRAPH_CLIENT_SECRET = process.env.ATOM_MSGRAPH_CLIENT_SECRET;

// The redirect URI configured in Azure AD for Atom Agent's Microsoft Graph OAuth.
// e.g., https://<your-app-domain>/api/atom/auth/microsoft/callback
export const ATOM_MSGRAPH_REDIRECT_URI = process.env.ATOM_MSGRAPH_REDIRECT_URI;

// Tenant ID for Microsoft Graph OAuth. Usually 'common' for multi-tenant applications
// allowing users from any organization or personal Microsoft accounts.
// Can be a specific tenant ID if restricted.
export const ATOM_MSGRAPH_TENANT_ID = process.env.ATOM_MSGRAPH_TENANT_ID || 'common';

// Define Microsoft Graph API Scopes
// Note: offline_access is critical for getting refresh tokens.
// User.Read is needed to get user's email address and basic profile.
export const MSGRAPH_API_SCOPES = [
    'User.Read',            // Read user's profile
    'Calendars.ReadWrite',  // Full access to calendars
    'Mail.ReadWrite',       // Full access to mail (read, write, delete, move)
    'Mail.Send',            // Permission to send mail
    'offline_access'        // Required to get refresh tokens for long-term access
];

// Microsoft Graph OAuth Endpoints are typically constructed dynamically by MSAL.
// Example authority URL:
// export const MSGRAPH_AUTHORITY = `https://login.microsoftonline.com/${ATOM_MSGRAPH_TENANT_ID}`;
export const ATOM_MSGRAPH_RESOURCE_NAME = 'microsoft_graph';

// Microsoft Graph OAuth Endpoints base
export const MSGRAPH_OAUTH_AUTHORITY_BASE = 'https://login.microsoftonline.com/';

// ================================================================================================
// Atom Agent SerpApi (Web Search) Integration Constants
// ================================================================================================
// IMPORTANT ASSUMPTIONS FOR SERPAPI INTEGRATION:
// 1. An API key must be obtained from SerpApi (https://serpapi.com).
// 2. The following environment variable MUST be configured in the application's deployment environment:
//    - ATOM_SERPAPI_API_KEY: The API key from SerpApi.
// ================================================================================================

// SerpApi Web Search API credentials for Atom Agent
// This must be set in the environment.
export const ATOM_SERPAPI_API_KEY = process.env.ATOM_SERPAPI_API_KEY;

// SerpApi base URL
export const SERPAPI_BASE_URL = 'https://serpapi.com/search';
// Default search engine can be 'google', can be specified in params.


// Potentially other constants for Atom agent can be added below
<<<<<<< HEAD
// e.g., API keys for email services, Zapier specific URLs (if not user-configured), etc.

// HubSpot API Key
// This must be set in the environment.
export const ATOM_HUBSPOT_API_KEY = process.env.ATOM_HUBSPOT_API_KEY || '';

// Slack Bot Token
// This must be set in the environment.
export const ATOM_SLACK_BOT_TOKEN = process.env.ATOM_SLACK_BOT_TOKEN || '';

// Slack Channel ID for HubSpot Notifications
// This must be set in the environment if Slack notifications for HubSpot actions are desired.
export const ATOM_SLACK_HUBSPOT_NOTIFICATION_CHANNEL_ID = process.env.ATOM_SLACK_HUBSPOT_NOTIFICATION_CHANNEL_ID || '';

// HubSpot Portal ID
// This must be set in the environment if generating direct links to HubSpot records (e.g., in Slack notifications).
export const ATOM_HUBSPOT_PORTAL_ID = process.env.ATOM_HUBSPOT_PORTAL_ID || '';
=======
// e.g., API keys for other email services, Zapier specific URLs (if not user-configured), etc.
>>>>>>> 232525ad
<|MERGE_RESOLUTION|>--- conflicted
+++ resolved
@@ -139,7 +139,7 @@
 
 
 // Potentially other constants for Atom agent can be added below
-<<<<<<< HEAD
+
 // e.g., API keys for email services, Zapier specific URLs (if not user-configured), etc.
 
 // HubSpot API Key
@@ -157,6 +157,5 @@
 // HubSpot Portal ID
 // This must be set in the environment if generating direct links to HubSpot records (e.g., in Slack notifications).
 export const ATOM_HUBSPOT_PORTAL_ID = process.env.ATOM_HUBSPOT_PORTAL_ID || '';
-=======
-// e.g., API keys for other email services, Zapier specific URLs (if not user-configured), etc.
->>>>>>> 232525ad
+
+// e.g., API keys for other email services, Zapier specific URLs (if not user-configured), etc.